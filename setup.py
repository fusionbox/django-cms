--- conflicted
+++ resolved
@@ -47,11 +47,7 @@
     classifiers=CLASSIFIERS,
     install_requires=[
         'Django>=1.2',
-<<<<<<< HEAD
-        'django-classy-tags>=0.3.2',
-=======
         'django-classy-tags>=0.3.3',
->>>>>>> 08a4f140
         'south>=0.7.2',
         'django-mptt>=0.4.2',
         'django-sekizai>=0.4.2',
