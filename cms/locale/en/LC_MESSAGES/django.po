--- conflicted
+++ resolved
@@ -1,737 +1,487 @@
 # SOME DESCRIPTIVE TITLE.
 # Copyright (C) YEAR THE PACKAGE'S COPYRIGHT HOLDER
 # This file is distributed under the same license as the PACKAGE package.
-#
+# 
 # Translators:
 # Jonas Obrist <ojiidotch@gmail.com>, 2011
 msgid ""
 msgstr ""
 "Project-Id-Version: django-cms\n"
 "Report-Msgid-Bugs-To: \n"
-<<<<<<< HEAD
-"POT-Creation-Date: 2016-01-29 18:49+0100\n"
-=======
-"POT-Creation-Date: 2016-03-09 16:34-0500\n"
->>>>>>> 6374f792
+"POT-Creation-Date: 2015-11-11 18:31+0100\n"
 "PO-Revision-Date: 2015-11-11 17:31+0000\n"
 "Last-Translator: yakky <i.spalletti@nephila.it>\n"
-"Language-Team: English (http://www.transifex.com/divio/django-cms/language/"
-"en/)\n"
-"Language: en\n"
+"Language-Team: English (http://www.transifex.com/divio/django-cms/language/en/)\n"
 "MIME-Version: 1.0\n"
 "Content-Type: text/plain; charset=UTF-8\n"
 "Content-Transfer-Encoding: 8bit\n"
+"Language: en\n"
 "Plural-Forms: nplurals=2; plural=(n != 1);\n"
 
 #: admin/dialog/forms.py:10
 msgid "Copy permissions"
 msgstr "Copy permissions"
 
-#: admin/forms.py:66 admin/forms.py:162 admin/forms.py:205 cms_toolbars.py:222
+#: admin/forms.py:69 admin/forms.py:165 admin/forms.py:208 cms_toolbars.py:216
 #: models/settingmodels.py:11
 msgid "Language"
 msgstr "Language"
 
-#: admin/forms.py:67 admin/forms.py:163 admin/forms.py:206
+#: admin/forms.py:70 admin/forms.py:166 admin/forms.py:209
 msgid "The current language of the content fields."
 msgstr "The current language of the content fields."
 
-#: admin/forms.py:68 forms/wizards.py:105
+#: admin/forms.py:71 forms/wizards.py:81
 msgid "Page type"
 msgstr "Page type"
 
-#: admin/forms.py:69 forms/wizards.py:98
+#: admin/forms.py:72 forms/wizards.py:79
 msgid "Title"
 msgstr "Title"
 
-#: admin/forms.py:70
+#: admin/forms.py:73
 msgid "The default title"
 msgstr "The default title"
 
-#: admin/forms.py:71 forms/wizards.py:101
+#: admin/forms.py:74
 msgid "Slug"
 msgstr "Slug"
 
-#: admin/forms.py:72
+#: admin/forms.py:75
 msgid "The part of the title that is used in the URL"
 msgstr "The part of the title that is used in the URL"
 
-#: admin/forms.py:73
+#: admin/forms.py:76
 msgid "Menu Title"
 msgstr "Menu Title"
 
-#: admin/forms.py:74
+#: admin/forms.py:77
 msgid "Overwrite what is displayed in the menu"
 msgstr "Overwrite what is displayed in the menu"
 
-#: admin/forms.py:75
+#: admin/forms.py:78
 msgid "Page Title"
 msgstr "Page Title"
 
-#: admin/forms.py:76
-msgid "Overwrites what is displayed at the top of your browser or in bookmarks"
-msgstr ""
+#: admin/forms.py:79
+msgid ""
 "Overwrites what is displayed at the top of your browser or in bookmarks"
-
-#: admin/forms.py:78
+msgstr "Overwrites what is displayed at the top of your browser or in bookmarks"
+
+#: admin/forms.py:81
 msgid "Description meta tag"
 msgstr "Description meta tag"
 
-#: admin/forms.py:80
+#: admin/forms.py:83
 msgid "A description of the page used by search engines."
 msgstr "A description of the page used by search engines."
 
-#: admin/forms.py:129
+#: admin/forms.py:132
 msgid "Another page with this slug already exists"
 msgstr "Another page with this slug already exists"
 
-#: admin/forms.py:157
+#: admin/forms.py:160
 msgid "Slug must not be empty."
 msgstr "Slug must not be empty."
 
-#: admin/forms.py:185
+#: admin/forms.py:188
 msgid "Application"
 msgstr "Application"
 
-#: admin/forms.py:187
+#: admin/forms.py:190
 msgid "Hook application to this page."
 msgstr "Hook application to this page."
 
-#: admin/forms.py:188
+#: admin/forms.py:191
 msgid "Overwrite URL"
 msgstr "Overwrite URL"
 
-#: admin/forms.py:189
+#: admin/forms.py:192
 msgid "Keep this field empty if standard path should be used."
 msgstr "Keep this field empty if standard path should be used."
 
-#: admin/forms.py:193
+#: admin/forms.py:196
 msgid "X Frame Options"
 msgstr "X Frame Options"
 
-#: admin/forms.py:194
+#: admin/forms.py:197
 msgid "Whether this page can be embedded in other pages or websites"
 msgstr "Whether this page can be embedded in other pages or websites"
 
-#: admin/forms.py:199
+#: admin/forms.py:202
 msgid "Redirect"
 msgstr "Redirect"
 
-#: admin/forms.py:200
+#: admin/forms.py:203
 msgid "Redirects to this URL."
 msgstr "Redirects to this URL."
 
-#: admin/forms.py:201
+#: admin/forms.py:204
 msgid "Start typing..."
 msgstr "Start typing..."
 
-#: admin/forms.py:210
+#: admin/forms.py:213
 msgid "Application configurations"
 msgstr "Application configurations"
 
-#: admin/forms.py:216
+#: admin/forms.py:219
 msgid "Language independent options"
 msgstr "Language independent options"
 
-#: admin/forms.py:300
+#: admin/forms.py:303
 msgid "A page with this reverse URL id exists already."
 msgstr "A page with this reverse URL id exists already."
 
-#: admin/forms.py:317
+#: admin/forms.py:320
 msgid "An application instance using this configuration already exists."
 msgstr "An application instance using this configuration already exists."
 
-#: admin/forms.py:325 admin/forms.py:336
+#: admin/forms.py:328 admin/forms.py:339
 msgid "An application instance with this name already exists."
 msgstr "An application instance with this name already exists."
 
-#: admin/forms.py:392 migrations/0001_initial.py:72
-#: migrations/0001_initial.py:135 models/permissionmodels.py:56
+#: admin/forms.py:395 migrations/0001_initial.py:72
+#: migrations/0001_initial.py:135 models/permissionmodels.py:65
 #: test_utils/project/customuserapp/models.py:60
 msgid "user"
 msgstr "user"
 
-#: admin/forms.py:455
+#: admin/forms.py:458
 msgid ""
 "Add page permission requires also access to children, or descendants, "
 "otherwise added page can't be changed by its creator."
-msgstr ""
-"Add page permission requires also access to children, or descendants, "
-"otherwise added page can't be changed by its creator."
-
-#: admin/forms.py:460
+msgstr "Add page permission requires also access to children, or descendants, otherwise added page can't be changed by its creator."
+
+#: admin/forms.py:463
 msgid "Add page permission also requires edit page permission."
 msgstr "Add page permission also requires edit page permission."
 
-#: admin/forms.py:488
+#: admin/forms.py:491
 msgid "can_view"
 msgstr "can_view"
 
-#: admin/forms.py:499
+#: admin/forms.py:502
 msgid "Please select user or group first."
 msgstr "Please select user or group first."
 
-#: admin/forms.py:510 admin/forms.py:517 admin/forms.py:521
-#: templates/admin/cms/page/change_form.html:11
-#: templates/admin/cms/usersettings/change_form.html:33
-<<<<<<< HEAD
-#: templatetags/cms_tags.py:763
-=======
-#: templatetags/cms_tags.py:770
->>>>>>> 6374f792
+#: admin/forms.py:513 admin/forms.py:520 admin/forms.py:524
+#: templates/admin/cms/usersettings/change_form.html:17
+#: templatetags/cms_tags.py:760
 msgid "Add"
 msgstr "Add"
 
-#: admin/forms.py:511 admin/forms.py:518 admin/forms.py:522
+#: admin/forms.py:514 admin/forms.py:521 admin/forms.py:525
 msgid "Change"
 msgstr "Change"
 
-#: admin/forms.py:512 admin/forms.py:519 admin/forms.py:523
+#: admin/forms.py:515 admin/forms.py:522 admin/forms.py:526
 #: templates/admin/cms/extensions/change_form.html:8
 #: templates/admin/cms/page/plugin/submit_line.html:5
 #: templates/admin/cms/page/submit_row.html:7
-#: templates/admin/cms/page/tree/menu.html:139
-#: templates/cms/toolbar/dragitem.html:40
+#: templates/admin/cms/page/tree/menu_item.html:69
+#: templates/cms/toolbar/dragitem.html:37
 msgid "Delete"
 msgstr "Delete"
 
-#: admin/forms.py:513
+#: admin/forms.py:516
 msgid "Recover (any) pages"
 msgstr "Recover (any) pages"
 
-#: admin/forms.py:541
+#: admin/forms.py:544
 msgid "Notify user"
 msgstr "Notify user"
 
-#: admin/forms.py:543
+#: admin/forms.py:546
 msgid ""
 "Send email notification to user about username or password change. Requires "
 "user email."
-msgstr ""
-"Send email notification to user about username or password change. Requires "
-"user email."
-
-#: admin/forms.py:564
+msgstr "Send email notification to user about username or password change. Requires user email."
+
+#: admin/forms.py:567
 msgid "New password"
 msgstr "New password"
 
-#: admin/forms.py:566
+#: admin/forms.py:569
 msgid "New password confirmation"
 msgstr "New password confirmation"
 
-#: admin/forms.py:591
+#: admin/forms.py:594
 msgid "Email notification requires valid email address."
 msgstr "Email notification requires valid email address."
 
-#: admin/forms.py:593
+#: admin/forms.py:596
 msgid ""
 "The permission to add new pages requires the permission to change pages!"
-msgstr ""
-"The permission to add new pages requires the permission to change pages!"
-
-#: admin/forms.py:595
+msgstr "The permission to add new pages requires the permission to change pages!"
+
+#: admin/forms.py:598
 msgid ""
 "The permission to add new users requires the permission to change users!"
-msgstr ""
-"The permission to add new users requires the permission to change users!"
-
-#: admin/forms.py:597
+msgstr "The permission to add new users requires the permission to change users!"
+
+#: admin/forms.py:600
 msgid "To add permissions you also need to edit them!"
 msgstr "To add permissions you also need to edit them!"
 
-<<<<<<< HEAD
-#: admin/pageadmin.py:350 templates/admin/cms/page/submit_row.html.py:10
+#: admin/pageadmin.py:353 templates/admin/cms/page/submit_row.html:10
 msgid "Advanced Settings"
 msgstr "Advanced Settings"
 
-#: admin/pageadmin.py:353 cms_toolbars.py:526
+#: admin/pageadmin.py:356 cms_toolbars.py:507
 msgid "Publishing dates"
 msgstr "Publishing dates"
 
-#: admin/pageadmin.py:359
+#: admin/pageadmin.py:362
 msgid "Change Permissions"
 msgstr "Change Permissions"
 
-#: admin/pageadmin.py:403
+#: admin/pageadmin.py:405
 msgid "Add Page Type"
 msgstr "Add Page Type"
 
-#: admin/pageadmin.py:407
+#: admin/pageadmin.py:409
 msgid "Add Page Copy"
 msgstr "Add Page Copy"
 
-#: admin/pageadmin.py:610
-=======
-#: admin/pageadmin.py:361 templates/admin/cms/page/submit_row.html.py:10
-msgid "Advanced Settings"
-msgstr "Advanced Settings"
-
-#: admin/pageadmin.py:364 cms_toolbars.py:526
-msgid "Publishing dates"
-msgstr "Publishing dates"
-
-#: admin/pageadmin.py:370
-msgid "Change Permissions"
-msgstr "Change Permissions"
-
-#: admin/pageadmin.py:414
-msgid "Add Page Type"
-msgstr "Add Page Type"
-
-#: admin/pageadmin.py:418
-msgid "Add Page Copy"
-msgstr "Add Page Copy"
-
-#: admin/pageadmin.py:621
->>>>>>> 6374f792
+#: admin/pageadmin.py:609
 #, python-format
 msgid "%(plugin_name)s plugin added to %(placeholder)s"
 msgstr "%(plugin_name)s plugin added to %(placeholder)s"
 
-<<<<<<< HEAD
-#: admin/pageadmin.py:619
-=======
-#: admin/pageadmin.py:630
->>>>>>> 6374f792
+#: admin/pageadmin.py:617
 #, python-format
 msgid "Copied plugins to %(placeholder)s"
 msgstr "Copied plugins to %(placeholder)s"
 
-<<<<<<< HEAD
-#: admin/pageadmin.py:631
-=======
-#: admin/pageadmin.py:642
->>>>>>> 6374f792
+#: admin/pageadmin.py:628
 #, python-format
 msgid ""
 "%(plugin_name)s plugin edited at position %(position)s in %(placeholder)s"
-msgstr ""
-"%(plugin_name)s plugin edited at position %(position)s in %(placeholder)s"
-
-<<<<<<< HEAD
-#: admin/pageadmin.py:648
-=======
-#: admin/pageadmin.py:659
->>>>>>> 6374f792
-#, fuzzy, python-format
-#| msgid "Copied plugins to %(placeholder)s"
-msgid "Moved plugins to %(placeholder)s"
-msgstr "Copied plugins to %(placeholder)s"
-
-<<<<<<< HEAD
-#: admin/pageadmin.py:658
-=======
-#: admin/pageadmin.py:669
->>>>>>> 6374f792
+msgstr "%(plugin_name)s plugin edited at position %(position)s in %(placeholder)s"
+
+#: admin/pageadmin.py:640
+msgid "Plugins were moved"
+msgstr "Plugins were moved"
+
+#: admin/pageadmin.py:647
 #, python-format
 msgid ""
 "%(plugin_name)s plugin at position %(position)s in %(placeholder)s was "
 "deleted."
-msgstr ""
-"%(plugin_name)s plugin at position %(position)s in %(placeholder)s was "
-"deleted."
-
-<<<<<<< HEAD
-#: admin/pageadmin.py:672
-=======
-#: admin/pageadmin.py:683
->>>>>>> 6374f792
+msgstr "%(plugin_name)s plugin at position %(position)s in %(placeholder)s was deleted."
+
+#: admin/pageadmin.py:660
 #, python-format
 msgid "All plugins in the placeholder \"%(name)s\" were deleted."
 msgstr "All plugins in the placeholder \"%(name)s\" were deleted."
 
-<<<<<<< HEAD
-#: admin/pageadmin.py:691
+#: admin/pageadmin.py:679
 msgid "You do not have permission to change pages."
 msgstr "You do not have permission to change pages."
 
-#: admin/pageadmin.py:703
+#: admin/pageadmin.py:691
 msgid "Database error"
 msgstr "Database error"
 
-#: admin/pageadmin.py:775 admin/pageadmin.py:888 admin/pageadmin.py:907
-#: admin/pageadmin.py:1201 admin/pageadmin.py:1237
+#: admin/pageadmin.py:790 admin/pageadmin.py:809 admin/pageadmin.py:1103
+#: admin/pageadmin.py:1140
 msgid "You do not have permission to change this page"
 msgstr "You do not have permission to change this page"
 
-#: admin/pageadmin.py:780 admin/pageadmin.py:892 admin/pageadmin.py:911
+#: admin/pageadmin.py:794 admin/pageadmin.py:813
 msgid "Page reverted but slug stays the same because of url collisions."
 msgstr "Page reverted but slug stays the same because of url collisions."
 
-#: admin/pageadmin.py:784 admin/pageadmin.py:865
-=======
-#: admin/pageadmin.py:702
-msgid "You do not have permission to change pages."
-msgstr "You do not have permission to change pages."
-
-#: admin/pageadmin.py:714
-msgid "Database error"
-msgstr "Database error"
-
-#: admin/pageadmin.py:786 admin/pageadmin.py:899 admin/pageadmin.py:918
-#: admin/pageadmin.py:1329 admin/pageadmin.py:1365
-msgid "You do not have permission to change this page"
-msgstr "You do not have permission to change this page"
-
-#: admin/pageadmin.py:791 admin/pageadmin.py:903 admin/pageadmin.py:922
-msgid "Page reverted but slug stays the same because of url collisions."
-msgstr "Page reverted but slug stays the same because of url collisions."
-
-#: admin/pageadmin.py:795 admin/pageadmin.py:876
->>>>>>> 6374f792
-#, python-format
-msgid "Reverted to previous version, saved on %(datetime)s"
-msgstr ""
-
-<<<<<<< HEAD
-#: admin/pageadmin.py:922
+#: admin/pageadmin.py:824
 msgid "You do not have permission to change the template"
 msgstr "You do not have permission to change the template"
 
-#: admin/pageadmin.py:926
+#: admin/pageadmin.py:828
 msgid "Template not valid"
 msgstr "Template not valid"
 
-#: admin/pageadmin.py:931
-=======
-#: admin/pageadmin.py:933
-msgid "You do not have permission to change the template"
-msgstr "You do not have permission to change the template"
-
-#: admin/pageadmin.py:937
-msgid "Template not valid"
-msgstr "Template not valid"
-
-#: admin/pageadmin.py:942
->>>>>>> 6374f792
+#: admin/pageadmin.py:833
 #, python-format
 msgid "Template changed to %s"
 msgstr "Template changed to %s"
 
-<<<<<<< HEAD
-#: admin/pageadmin.py:934
+#: admin/pageadmin.py:836
 msgid "The template was successfully changed"
 msgstr "The template was successfully changed"
 
-#: admin/pageadmin.py:957
-=======
-#: admin/pageadmin.py:945
-msgid "The template was successfully changed"
-msgstr "The template was successfully changed"
-
-#: admin/pageadmin.py:1027
->>>>>>> 6374f792
+#: admin/pageadmin.py:859
 msgid ""
 "Error! You don't have permissions to move this page. Please reload the page"
-msgstr ""
-"Error! You don't have permissions to move this page. Please reload the page"
-
-<<<<<<< HEAD
-#: admin/pageadmin.py:962
+msgstr "Error! You don't have permissions to move this page. Please reload the page"
+
+#: admin/pageadmin.py:864
 msgid "Page moved"
 msgstr "Page moved"
 
-#: admin/pageadmin.py:1008 admin/placeholderadmin.py:276
-#: admin/placeholderadmin.py:322
+#: admin/pageadmin.py:910 admin/placeholderadmin.py:272
+#: admin/placeholderadmin.py:318
 msgid "Language must be set to a supported language!"
 msgstr "Language must be set to a supported language!"
 
-#: admin/pageadmin.py:1013 admin/placeholderadmin.py:344
+#: admin/pageadmin.py:915 admin/placeholderadmin.py:340
 msgid "You do not have permission to copy these plugins."
 msgstr "You do not have permission to copy these plugins."
 
-#: admin/pageadmin.py:1016
-=======
-#: admin/pageadmin.py:1051
-msgid "Page moved"
-msgstr "Page moved"
-
-#: admin/pageadmin.py:1098 admin/placeholderadmin.py:278
-#: admin/placeholderadmin.py:324
-msgid "Language must be set to a supported language!"
-msgstr "Language must be set to a supported language!"
-
-#: admin/pageadmin.py:1103 admin/placeholderadmin.py:346
-msgid "You do not have permission to copy these plugins."
-msgstr "You do not have permission to copy these plugins."
-
-#: admin/pageadmin.py:1106
->>>>>>> 6374f792
+#: admin/pageadmin.py:918
 #, python-format
 msgid "Copied plugins from %(source_language)s to %(target_language)s"
 msgstr "Copied plugins from %(source_language)s to %(target_language)s"
 
-<<<<<<< HEAD
-#: admin/pageadmin.py:1070
+#: admin/pageadmin.py:972
 msgid "You do not have permission to publish this page"
 msgstr "You do not have permission to publish this page"
 
-#: admin/pageadmin.py:1087 admin/pageadmin.py:1099
+#: admin/pageadmin.py:989 admin/pageadmin.py:1001
 msgid "Page not published! A parent page is not published yet."
 msgstr "Page not published! A parent page is not published yet."
 
-#: admin/pageadmin.py:1089
+#: admin/pageadmin.py:991
 msgid "The content was successfully published."
 msgstr "The content was successfully published."
 
-#: admin/pageadmin.py:1101
+#: admin/pageadmin.py:1003
 msgid "There was a problem publishing your content"
 msgstr "There was a problem publishing your content"
 
-#: admin/pageadmin.py:1168
+#: admin/pageadmin.py:1070
 msgid "You do not have permission to unpublish this page"
 msgstr "You do not have permission to unpublish this page"
 
-#: admin/pageadmin.py:1170
+#: admin/pageadmin.py:1072
 msgid "This page was never published"
 msgstr "This page was never published"
 
-#: admin/pageadmin.py:1173
-=======
-#: admin/pageadmin.py:1198
-msgid "You do not have permission to publish this page"
-msgstr "You do not have permission to publish this page"
-
-#: admin/pageadmin.py:1215 admin/pageadmin.py:1227
-msgid "Page not published! A parent page is not published yet."
-msgstr "Page not published! A parent page is not published yet."
-
-#: admin/pageadmin.py:1217
-msgid "The content was successfully published."
-msgstr "The content was successfully published."
-
-#: admin/pageadmin.py:1229
-msgid "There was a problem publishing your content"
-msgstr "There was a problem publishing your content"
-
-#: admin/pageadmin.py:1296
-msgid "You do not have permission to unpublish this page"
-msgstr "You do not have permission to unpublish this page"
-
-#: admin/pageadmin.py:1298
-msgid "This page was never published"
-msgstr "This page was never published"
-
-#: admin/pageadmin.py:1301
->>>>>>> 6374f792
+#: admin/pageadmin.py:1075
 #, python-format
 msgid "The %(language)s page \"%(page)s\" was successfully unpublished"
 msgstr "The %(language)s page \"%(page)s\" was successfully unpublished"
 
-<<<<<<< HEAD
-#: admin/pageadmin.py:1205
-=======
-#: admin/pageadmin.py:1333
->>>>>>> 6374f792
+#: admin/pageadmin.py:1107
 #, python-format
 msgid "The page \"%s\" was successfully reverted."
 msgstr "The page \"%s\" was successfully reverted."
 
-<<<<<<< HEAD
-#: admin/pageadmin.py:1241
-=======
-#: admin/pageadmin.py:1369
->>>>>>> 6374f792
+#: admin/pageadmin.py:1144
 #, python-format
 msgid "%(name)s object with primary key %(key)r does not exist."
 msgstr "%(name)s object with primary key %(key)r does not exist."
 
-<<<<<<< HEAD
-#: admin/pageadmin.py:1247
+#: admin/pageadmin.py:1150
 msgid "There only exists one translation for this page"
 msgstr "There only exists one translation for this page"
 
-#: admin/pageadmin.py:1277
-=======
-#: admin/pageadmin.py:1375
-msgid "There only exists one translation for this page"
-msgstr "There only exists one translation for this page"
-
-#: admin/pageadmin.py:1417
->>>>>>> 6374f792
+#: admin/pageadmin.py:1192
 #, python-format
 msgid "Title and plugins with language %(language)s was deleted"
 msgstr "Title and plugins with language %(language)s was deleted"
 
-<<<<<<< HEAD
-#: admin/pageadmin.py:1300 admin/placeholderadmin.py:681
-#: admin/placeholderadmin.py:721
+#: admin/pageadmin.py:1215 admin/placeholderadmin.py:612
+#: admin/placeholderadmin.py:656
 msgid "Are you sure?"
 msgstr "Are you sure?"
 
-#: admin/pageadmin.py:1341
+#: admin/pageadmin.py:1256
 msgid "You do not have permission to change this page's in_navigation status"
 msgstr "You do not have permission to change this page's in_navigation status"
 
-#: admin/pageadmin.py:1363
+#: admin/pageadmin.py:1278
 msgid "Page Types"
 msgstr "Page Types"
 
-#: admin/pageadmin.py:1443
-=======
-#: admin/pageadmin.py:1440 admin/placeholderadmin.py:687
-#: admin/placeholderadmin.py:738
-msgid "Are you sure?"
-msgstr "Are you sure?"
-
-#: admin/pageadmin.py:1481
-msgid "You do not have permission to change this page's in_navigation status"
-msgstr "You do not have permission to change this page's in_navigation status"
-
-#: admin/pageadmin.py:1535
-msgid "Page Types"
-msgstr "Page Types"
-
-#: admin/pageadmin.py:1615
->>>>>>> 6374f792
+#: admin/pageadmin.py:1358
 msgid "You do not have permission to edit this page"
 msgstr "You do not have permission to edit this page"
 
-#: admin/permissionadmin.py:101
+#: admin/permissionadmin.py:90
 msgid "View restriction"
 msgstr "View restriction"
 
-#: admin/permissionadmin.py:102
+#: admin/permissionadmin.py:91
 msgid "View restrictions"
 msgstr "View restrictions"
 
-#: admin/permissionadmin.py:187 models/permissionmodels.py:116
+#: admin/permissionadmin.py:148 models/permissionmodels.py:125
 msgid "Page permissions"
 msgstr "Page permissions"
 
-#: admin/permissionadmin.py:188
+#: admin/permissionadmin.py:149
 msgid "User & Group permissions"
 msgstr "User & Group permissions"
 
-#: admin/permissionadmin.py:189
+#: admin/permissionadmin.py:150
 msgid "Page permissions management"
 msgstr "Page permissions management"
 
-<<<<<<< HEAD
-#: admin/placeholderadmin.py:98
-=======
-#: admin/placeholderadmin.py:101
->>>>>>> 6374f792
+#: admin/placeholderadmin.py:102
 #, python-format
 msgid "Field %s not found"
 msgstr "Field %s not found"
 
-<<<<<<< HEAD
-#: admin/placeholderadmin.py:105
+#: admin/placeholderadmin.py:109
 msgid "You do not have permission to edit this item"
 msgstr "You do not have permission to edit this item"
 
-#: admin/placeholderadmin.py:255
+#: admin/placeholderadmin.py:251
 msgid "You do not have permission to add a plugin"
 msgstr "You do not have permission to add a plugin"
 
-#: admin/placeholderadmin.py:278
+#: admin/placeholderadmin.py:274
 msgid "Parent plugin language must be same as language!"
 msgstr "Parent plugin language must be same as language!"
 
-#: admin/placeholderadmin.py:403
+#: admin/placeholderadmin.py:380
 msgid "Plugin not found"
 msgstr "Plugin not found"
 
-#: admin/placeholderadmin.py:408
+#: admin/placeholderadmin.py:385
 msgid "You do not have permission to edit this plugin"
 msgstr "You do not have permission to edit this plugin"
 
-#: admin/placeholderadmin.py:514
+#: admin/placeholderadmin.py:491
 msgid "You have no permission to move this plugin"
 msgstr "You have no permission to move this plugin"
 
-#: admin/placeholderadmin.py:579
+#: admin/placeholderadmin.py:548
 msgid "parent must be in the same placeholder"
 msgstr "parent must be in the same placeholder"
 
-#: admin/placeholderadmin.py:582
+#: admin/placeholderadmin.py:551
 msgid "parent must be in the same language as plugin_language"
 msgstr "parent must be in the same language as plugin_language"
 
-#: admin/placeholderadmin.py:658 admin/placeholderadmin.py:669
+#: admin/placeholderadmin.py:585 admin/placeholderadmin.py:600
 msgid "You do not have permission to delete this plugin"
 msgstr "You do not have permission to delete this plugin"
 
-#: admin/placeholderadmin.py:673
-=======
-#: admin/placeholderadmin.py:108
-msgid "You do not have permission to edit this item"
-msgstr "You do not have permission to edit this item"
-
-#: admin/placeholderadmin.py:257
-msgid "You do not have permission to add a plugin"
-msgstr "You do not have permission to add a plugin"
-
-#: admin/placeholderadmin.py:280
-msgid "Parent plugin language must be same as language!"
-msgstr "Parent plugin language must be same as language!"
-
-#: admin/placeholderadmin.py:405
-msgid "Plugin not found"
-msgstr "Plugin not found"
-
-#: admin/placeholderadmin.py:410
-msgid "You do not have permission to edit this plugin"
-msgstr "You do not have permission to edit this plugin"
-
-#: admin/placeholderadmin.py:516
-msgid "You have no permission to move this plugin"
-msgstr "You have no permission to move this plugin"
-
-#: admin/placeholderadmin.py:581
-msgid "parent must be in the same placeholder"
-msgstr "parent must be in the same placeholder"
-
-#: admin/placeholderadmin.py:584
-msgid "parent must be in the same language as plugin_language"
-msgstr "parent must be in the same language as plugin_language"
-
-#: admin/placeholderadmin.py:660 admin/placeholderadmin.py:675
-msgid "You do not have permission to delete this plugin"
-msgstr "You do not have permission to delete this plugin"
-
-#: admin/placeholderadmin.py:679
->>>>>>> 6374f792
+#: admin/placeholderadmin.py:604
 #, python-format
 msgid "The %(name)s plugin \"%(obj)s\" was deleted successfully."
 msgstr "The %(name)s plugin \"%(obj)s\" was deleted successfully."
 
-<<<<<<< HEAD
-#: admin/placeholderadmin.py:679 admin/placeholderadmin.py:719
-=======
-#: admin/placeholderadmin.py:685 admin/placeholderadmin.py:736
->>>>>>> 6374f792
+#: admin/placeholderadmin.py:610 admin/placeholderadmin.py:654
 #, python-format
 msgid "Cannot delete %(name)s"
 msgstr "Cannot delete %(name)s"
 
-<<<<<<< HEAD
-#: admin/placeholderadmin.py:699 admin/placeholderadmin.py:711
+#: admin/placeholderadmin.py:630 admin/placeholderadmin.py:646
 msgid "You do not have permission to clear this placeholder"
 msgstr "You do not have permission to clear this placeholder"
 
-#: admin/placeholderadmin.py:714
-=======
-#: admin/placeholderadmin.py:712 admin/placeholderadmin.py:728
-msgid "You do not have permission to clear this placeholder"
-msgstr "You do not have permission to clear this placeholder"
-
-#: admin/placeholderadmin.py:731
->>>>>>> 6374f792
+#: admin/placeholderadmin.py:649
 #, python-format
 msgid "The placeholder \"%(obj)s\" was cleared successfully."
 msgstr "The placeholder \"%(obj)s\" was cleared successfully."
 
-<<<<<<< HEAD
-#: admin/placeholderadmin.py:724
-=======
-#: admin/placeholderadmin.py:741
->>>>>>> 6374f792
+#: admin/placeholderadmin.py:659
 msgid "placeholder"
 msgstr "placeholder"
 
-#: apps.py:9 templates/cms/toolbar/items/logo.html.py:2
+#: apps.py:9 templates/cms/toolbar/items/logo.html:2
 #: templates/cms/welcome.html:6 templates/cms/welcome.html.py:21
 #: templates/cms/welcome.html:57
 msgid "django CMS"
@@ -749,237 +499,221 @@
 msgid "Create Alias"
 msgstr "Create Alias"
 
-#: cms_toolbars.py:96
+#: cms_toolbars.py:93
 msgid "Structure"
 msgstr "Structure"
 
-#: cms_toolbars.py:97 forms/wizards.py:107
+#: cms_toolbars.py:94 forms/wizards.py:84
 msgid "Content"
 msgstr "Content"
 
-#: cms_toolbars.py:101 templates/cms/wizards/create.html.py:5
+#: cms_toolbars.py:98 templates/cms/wizards/create.html:5
 #: templates/cms/wizards/create.html:22 templates/cms/wizards/start.html:5
 msgid "Create"
 msgstr "Create"
 
-#: cms_toolbars.py:154
+#: cms_toolbars.py:151
 msgid "Sites"
 msgstr "Sites"
 
-#: cms_toolbars.py:155
+#: cms_toolbars.py:152
 msgid "Admin Sites"
 msgstr "Admin Sites"
 
-#: cms_toolbars.py:162
+#: cms_toolbars.py:159
 msgid "Administration"
 msgstr "Administration"
 
-#: cms_toolbars.py:166
+#: cms_toolbars.py:163
 msgid "User settings"
 msgstr "User settings"
 
-#: cms_toolbars.py:174
+#: cms_toolbars.py:168
 msgid "Clipboard..."
 msgstr "Clipboard..."
 
-#: cms_toolbars.py:177
+#: cms_toolbars.py:171
 msgid "Clear clipboard"
 msgstr "Clear clipboard"
 
-#: cms_toolbars.py:183
+#: cms_toolbars.py:177
 msgid "Disable toolbar"
 msgstr "Disable toolbar"
 
-#: cms_toolbars.py:197
+#: cms_toolbars.py:191
 msgid "Users"
 msgstr "Users"
 
-<<<<<<< HEAD
-#: cms_toolbars.py:216 tests/test_toolbar.py:745 tests/test_toolbar.py:760
-#: tests/test_toolbar.py:793
-=======
-#: cms_toolbars.py:216 tests/test_toolbar.py:748 tests/test_toolbar.py:763
-#: tests/test_toolbar.py:796
->>>>>>> 6374f792
+#: cms_toolbars.py:210 tests/test_toolbar.py:744 tests/test_toolbar.py:759
+#: tests/test_toolbar.py:792
 #, python-format
 msgid "Logout %s"
 msgstr "Logout %s"
 
-#: cms_toolbars.py:216
+#: cms_toolbars.py:210
 msgid "Logout"
 msgstr "Logout"
 
-#: cms_toolbars.py:365
+#: cms_toolbars.py:348
 msgid "Publish changes"
 msgstr "Publish changes"
 
-#: cms_toolbars.py:367
+#: cms_toolbars.py:350
 msgid "Publish page now"
 msgstr "Publish page now"
 
-#: cms_toolbars.py:409 cms_toolbars.py:495
+#: cms_toolbars.py:392 cms_toolbars.py:476
 msgid "Page settings"
 msgstr "Page settings"
 
-#: cms_toolbars.py:427
+#: cms_toolbars.py:410
 #, python-format
 msgid "Add %(language)s Translation"
 msgstr "Add %(language)s Translation"
 
-#: cms_toolbars.py:435
+#: cms_toolbars.py:418
 #, python-format
 msgid "Delete %(language)s Translation"
 msgstr "Delete %(language)s Translation"
 
-#: cms_toolbars.py:444
+#: cms_toolbars.py:427
 #, python-format
 msgid "Copy all plugins from %s"
 msgstr "Copy all plugins from %s"
 
-#: cms_toolbars.py:445
+#: cms_toolbars.py:428
 #, python-format
 msgid "Are you sure you want copy all plugins from %s?"
 msgstr "Are you sure you want copy all plugins from %s?"
 
-#: cms_toolbars.py:459
+#: cms_toolbars.py:442
 msgid "Pages"
 msgstr "Pages"
 
-#: cms_toolbars.py:469 templates/admin/cms/page/permissions.html.py:5
+#: cms_toolbars.py:450 templates/admin/cms/page/permissions.html:5
 #: tests/test_wizards.py:58 tests/test_wizards.py:81
 msgid "Page"
 msgstr "Page"
 
-#: cms_toolbars.py:472
+#: cms_toolbars.py:453
 msgid "Add Page"
 msgstr "Add Page"
 
-#: cms_toolbars.py:476
+#: cms_toolbars.py:457
 msgid "New Page"
 msgstr "New Page"
 
-#: cms_toolbars.py:477
+#: cms_toolbars.py:458
 msgid "New Sub Page"
 msgstr "New Sub Page"
 
-#: cms_toolbars.py:478
+#: cms_toolbars.py:459
 msgid "Duplicate this Page"
 msgstr "Duplicate this Page"
 
-#: cms_toolbars.py:490
+#: cms_toolbars.py:471
 msgid "Edit this Page"
 msgstr "Edit this Page"
 
-#: cms_toolbars.py:500
+#: cms_toolbars.py:481
 msgid "Templates"
 msgstr "Templates"
 
-#: cms_toolbars.py:516
+#: cms_toolbars.py:497
 msgid "Advanced settings"
 msgstr "Advanced settings"
 
-#: cms_toolbars.py:522
+#: cms_toolbars.py:503
 msgid "Permissions"
 msgstr "Permissions"
 
-#: cms_toolbars.py:532
+#: cms_toolbars.py:513
 msgid "Hide in navigation"
 msgstr "Hide in navigation"
 
-#: cms_toolbars.py:532
+#: cms_toolbars.py:513
 msgid "Display in navigation"
 msgstr "Display in navigation"
 
-#: cms_toolbars.py:539
+#: cms_toolbars.py:520
 msgid "Unpublish page"
 msgstr "Unpublish page"
 
-#: cms_toolbars.py:542
+#: cms_toolbars.py:523
 msgid "Publish page"
 msgstr "Publish page"
 
-#: cms_toolbars.py:553
+#: cms_toolbars.py:534
 msgid "Delete page"
 msgstr "Delete page"
 
-#: cms_toolbars.py:562
+#: cms_toolbars.py:543
 msgid "Save as Page Type"
 msgstr "Save as Page Type"
 
-#: cms_toolbars.py:567
-#: templates/admin/cms/page/history/revision_header.html:11
+#: cms_toolbars.py:548
+#: templates/admin/cms/page/history/revision_header.html:10
 msgid "History"
 msgstr "History"
 
-#: cms_toolbars.py:584
+#: cms_toolbars.py:566
 msgid "Undo"
 msgstr "Undo"
 
-#: cms_toolbars.py:585
+#: cms_toolbars.py:567
 msgid "Redo"
 msgstr "Redo"
 
-#: cms_toolbars.py:590
+#: cms_toolbars.py:572
 msgid "Are you sure you want to revert to live?"
 msgstr "Are you sure you want to revert to live?"
 
-#: cms_toolbars.py:592
+#: cms_toolbars.py:573
 msgid "Revert to live"
 msgstr "Revert to live"
 
-#: cms_toolbars.py:595
+#: cms_toolbars.py:576
 msgid "View history"
 msgstr "View history"
 
-#: cms_wizards.py:42
+#: cms_wizards.py:84
 msgid "New page"
 msgstr "New page"
 
-#: cms_wizards.py:46
+#: cms_wizards.py:88
 msgid "Create a new page next to the current page."
 msgstr "Create a new page next to the current page."
 
-#: cms_wizards.py:50
+#: cms_wizards.py:92
 msgid "New sub page"
 msgstr "New sub page"
 
-#: cms_wizards.py:54
+#: cms_wizards.py:96
 msgid "Create a page below the current page."
 msgstr "Create a page below the current page."
 
-#: forms/fields.py:32
+#: forms/fields.py:33
 msgid "Select a valid site"
 msgstr "Select a valid site"
 
-#: forms/fields.py:33
+#: forms/fields.py:34
 msgid "Select a valid page"
 msgstr "Select a valid page"
 
-#: forms/widgets.py:281
+#: forms/widgets.py:275
 msgid "Add Another"
 msgstr "Add Another"
 
-#: forms/wizards.py:99
+#: forms/wizards.py:80
 msgid "Provide a title for the new page."
 msgstr "Provide a title for the new page."
 
-#: forms/wizards.py:102
-msgid "Leave empty for automatic slug, or override as required."
-msgstr ""
-
-#: forms/wizards.py:108
+#: forms/wizards.py:85
 msgid ""
 "Optional. If supplied, will be automatically added within a new text plugin."
-msgstr ""
-"Optional. If supplied, will be automatically added within a new text plugin."
-
-#: forms/wizards.py:196 migrations/0001_initial.py:134 models/pagemodel.py:127
-#: models/permissionmodels.py:110 models/titlemodels.py:29
-#: test_utils/project/sampleapp/ns_urls.py:8
-msgid "page"
-msgstr "page"
-
-#: forms/wizards.py:233
+msgstr "Optional. If supplied, will be automatically added within a new text plugin."
+
+#: forms/wizards.py:178
 msgid "User does not have permission to add page."
 msgstr "User does not have permission to add page."
 
@@ -988,287 +722,288 @@
 msgid "ID"
 msgstr "ID"
 
-#: migrations/0001_initial.py:27 models/pluginmodel.py:79
+#: migrations/0001_initial.py:27 models/pluginmodel.py:78
 msgid "position"
 msgstr "position"
 
-#: migrations/0001_initial.py:28 models/pluginmodel.py:80
+#: migrations/0001_initial.py:28 models/pluginmodel.py:79
 #: models/titlemodels.py:17
 msgid "language"
 msgstr "language"
 
-#: migrations/0001_initial.py:29 models/pluginmodel.py:81
+#: migrations/0001_initial.py:29 models/pluginmodel.py:80
 msgid "plugin_name"
 msgstr "plugin_name"
 
-#: migrations/0001_initial.py:30 models/pluginmodel.py:82
+#: migrations/0001_initial.py:30 models/pluginmodel.py:81
 #: models/titlemodels.py:30
 msgid "creation date"
 msgstr "creation date"
 
 #: migrations/0001_initial.py:61 migrations/0001_initial.py:124
-#: models/permissionmodels.py:60
+#: models/permissionmodels.py:69
 msgid "can edit"
 msgstr "can edit"
 
 #: migrations/0001_initial.py:62 migrations/0001_initial.py:125
-#: models/permissionmodels.py:61
+#: models/permissionmodels.py:70
 msgid "can add"
 msgstr "can add"
 
 #: migrations/0001_initial.py:63 migrations/0001_initial.py:126
-#: models/permissionmodels.py:62
+#: models/permissionmodels.py:71
 msgid "can delete"
 msgstr "can delete"
 
 #: migrations/0001_initial.py:64 migrations/0001_initial.py:127
-#: models/permissionmodels.py:63
+#: models/permissionmodels.py:72
 msgid "can change advanced settings"
 msgstr "can change advanced settings"
 
 #: migrations/0001_initial.py:65 migrations/0001_initial.py:128
-#: models/permissionmodels.py:64
+#: models/permissionmodels.py:73
 msgid "can publish"
 msgstr "can publish"
 
 #: migrations/0001_initial.py:66 migrations/0001_initial.py:129
-#: models/permissionmodels.py:65
+#: models/permissionmodels.py:74
 msgid "can change permissions"
 msgstr "can change permissions"
 
 #: migrations/0001_initial.py:67 migrations/0001_initial.py:130
-#: models/permissionmodels.py:66
+#: models/permissionmodels.py:75
 msgid "can move"
 msgstr "can move"
 
 #: migrations/0001_initial.py:68 migrations/0001_initial.py:131
-#: models/permissionmodels.py:67
+#: models/permissionmodels.py:76
 msgid "view restricted"
 msgstr "view restricted"
 
-#: migrations/0001_initial.py:69 models/permissionmodels.py:91
+#: migrations/0001_initial.py:69 models/permissionmodels.py:100
 msgid "can recover pages"
 msgstr "can recover pages"
 
 #: migrations/0001_initial.py:70 migrations/0001_initial.py:133
-#: models/permissionmodels.py:57
+#: models/permissionmodels.py:66
 msgid "group"
 msgstr "group"
 
-#: migrations/0001_initial.py:71 models/permissionmodels.py:92
+#: migrations/0001_initial.py:71 models/permissionmodels.py:101
 msgid "sites"
 msgstr "sites"
 
-#: migrations/0001_initial.py:84 models/pagemodel.py:59
+#: migrations/0001_initial.py:84 models/pagemodel.py:62
 msgid "created by"
 msgstr "created by"
 
-#: migrations/0001_initial.py:85 models/pagemodel.py:62
+#: migrations/0001_initial.py:85 models/pagemodel.py:65
 msgid "changed by"
 msgstr "changed by"
 
-#: migrations/0001_initial.py:88 models/pagemodel.py:68
-#: templates/admin/cms/page/tree/menu.html:158
+#: migrations/0001_initial.py:88 models/pagemodel.py:71
+#: templates/admin/cms/page/tree/menu_item.html:79
 msgid "publication date"
 msgstr "publication date"
 
-#: migrations/0001_initial.py:89 models/pagemodel.py:70
-#: templates/admin/cms/page/tree/menu.html:161
+#: migrations/0001_initial.py:89 models/pagemodel.py:73
+#: templates/admin/cms/page/tree/menu_item.html:82
 msgid "publication end date"
 msgstr "publication end date"
 
-#: migrations/0001_initial.py:90 models/pagemodel.py:77
+#: migrations/0001_initial.py:90 models/pagemodel.py:80
 msgid "in navigation"
 msgstr "in navigation"
 
-#: migrations/0001_initial.py:91 models/pagemodel.py:78
+#: migrations/0001_initial.py:91 models/pagemodel.py:81
 msgid "soft root"
 msgstr "soft root"
 
-#: migrations/0001_initial.py:92 models/pagemodel.py:80
+#: migrations/0001_initial.py:92 models/pagemodel.py:83
 msgid "id"
 msgstr "id"
 
-#: migrations/0001_initial.py:93 models/pagemodel.py:82
+#: migrations/0001_initial.py:93 models/pagemodel.py:85
 msgid "attached menu"
 msgstr "attached menu"
 
-#: migrations/0001_initial.py:94 models/pagemodel.py:83
-#: templates/admin/cms/page/tree/menu.html:175
+#: migrations/0001_initial.py:94 models/pagemodel.py:86
+#: templates/admin/cms/page/tree/menu_item.html:89
 msgid "template"
 msgstr "template"
 
-#: migrations/0001_initial.py:95 models/pagemodel.py:89
+#: migrations/0001_initial.py:95 models/pagemodel.py:92
 msgid "login required"
 msgstr "login required"
 
-#: migrations/0001_initial.py:96 models/pagemodel.py:90
+#: migrations/0001_initial.py:96 models/pagemodel.py:93
 msgid "menu visibility"
 msgstr "menu visibility"
 
-#: migrations/0001_initial.py:98 models/pagemodel.py:94
+#: migrations/0001_initial.py:98 models/pagemodel.py:97
 msgid "application"
 msgstr "application"
 
-#: migrations/0001_initial.py:99 models/pagemodel.py:95
+#: migrations/0001_initial.py:99 models/pagemodel.py:98
 msgid "application instance name"
 msgstr "application instance name"
 
-#: migrations/0001_initial.py:110 models/pagemodel.py:86
-#: templates/admin/cms/page/tree/menu.html:181
+#: migrations/0001_initial.py:110 models/pagemodel.py:89
 msgid "site"
 msgstr "site"
 
-#: migrations/0001_initial.py:132 models/permissionmodels.py:109
+#: migrations/0001_initial.py:132 models/permissionmodels.py:118
 #: templates/admin/cms/page/permissions.html:15
 msgid "Grant on"
 msgstr "Grant on"
 
-#: models/pagemodel.py:40
+#: migrations/0001_initial.py:134 models/pagemodel.py:130
+#: models/permissionmodels.py:119 models/titlemodels.py:29
+#: test_utils/project/sampleapp/ns_urls.py:8
+msgid "page"
+msgstr "page"
+
+#: models/pagemodel.py:43
 msgid "for logged in users only"
 msgstr "for logged in users only"
 
-#: models/pagemodel.py:41
+#: models/pagemodel.py:44
 msgid "for anonymous users only"
 msgstr "for anonymous users only"
 
-#: models/pagemodel.py:50
+#: models/pagemodel.py:53
 msgid "Inherit from parent page"
 msgstr "Inherit from parent page"
 
-#: models/pagemodel.py:51
+#: models/pagemodel.py:54
 msgid "Deny"
 msgstr "Deny"
 
-#: models/pagemodel.py:52
+#: models/pagemodel.py:55
 msgid "Only this website"
 msgstr "Only this website"
 
-#: models/pagemodel.py:53
+#: models/pagemodel.py:56
 msgid "Allow"
 msgstr "Allow"
 
-#: models/pagemodel.py:69
+#: models/pagemodel.py:72
 msgid ""
 "When the page should go live. Status must be \"Published\" for page to go "
 "live."
-msgstr ""
-"When the page should go live. Status must be \"Published\" for page to go "
-"live."
-
-#: models/pagemodel.py:71
+msgstr "When the page should go live. Status must be \"Published\" for page to go live."
+
+#: models/pagemodel.py:74
 msgid "When to expire the page. Leave empty to never expire."
 msgstr "When to expire the page. Leave empty to never expire."
 
-#: models/pagemodel.py:79
+#: models/pagemodel.py:82
 msgid "All ancestors will not be displayed in the navigation"
 msgstr "All ancestors will not be displayed in the navigation"
 
-#: models/pagemodel.py:81
+#: models/pagemodel.py:84
 msgid ""
 "A unique identifier that is used with the page_url templatetag for linking "
 "to this page"
-msgstr ""
-"A unique identifier that is used with the page_url templatetag for linking "
-"to this page"
-
-#: models/pagemodel.py:84
+msgstr "A unique identifier that is used with the page_url templatetag for linking to this page"
+
+#: models/pagemodel.py:87
 msgid "The template used to render the content."
 msgstr "The template used to render the content."
 
-#: models/pagemodel.py:86
+#: models/pagemodel.py:89
 msgid "The site the page is accessible at."
 msgstr "The site the page is accessible at."
 
-#: models/pagemodel.py:92
+#: models/pagemodel.py:95
 msgid "limit when this page is visible in the menu"
 msgstr "limit when this page is visible in the menu"
 
-#: models/pagemodel.py:128
+#: models/pagemodel.py:131
 msgid "pages"
 msgstr "pages"
 
-#: models/pagemodel.py:899
+#: models/pagemodel.py:887
 msgid "Empty"
 msgstr "Empty"
 
-#: models/pagemodel.py:1025
+#: models/pagemodel.py:1013
 msgid "default"
 msgstr "default"
 
-#: models/permissionmodels.py:44
+#: models/permissionmodels.py:53
 msgid "Current page"
 msgstr "Current page"
 
-#: models/permissionmodels.py:45
+#: models/permissionmodels.py:54
 msgid "Page children (immediate)"
 msgstr "Page children (immediate)"
 
-#: models/permissionmodels.py:46
+#: models/permissionmodels.py:55
 msgid "Page and children (immediate)"
 msgstr "Page and children (immediate)"
 
-#: models/permissionmodels.py:47
+#: models/permissionmodels.py:56
 msgid "Page descendants"
 msgstr "Page descendants"
 
-#: models/permissionmodels.py:48
+#: models/permissionmodels.py:57
 msgid "Page and descendants"
 msgstr "Page and descendants"
 
-#: models/permissionmodels.py:65
+#: models/permissionmodels.py:74
 msgid "on page level"
 msgstr "on page level"
 
-#: models/permissionmodels.py:67
+#: models/permissionmodels.py:76
 msgid "frontend view restriction"
 msgstr "frontend view restriction"
 
-#: models/permissionmodels.py:91
+#: models/permissionmodels.py:100
 msgid "can recover any deleted page"
 msgstr "can recover any deleted page"
 
-#: models/permissionmodels.py:92
+#: models/permissionmodels.py:101
 msgid "If none selected, user haves granted permissions to all sites."
 msgstr "If none selected, user haves granted permissions to all sites."
 
-#: models/permissionmodels.py:97
+#: models/permissionmodels.py:106
 msgid "Page global permission"
 msgstr "Page global permission"
 
-#: models/permissionmodels.py:98
+#: models/permissionmodels.py:107
 msgid "Pages global permissions"
 msgstr "Pages global permissions"
 
-#: models/permissionmodels.py:115
+#: models/permissionmodels.py:124
 msgid "Page permission"
 msgstr "Page permission"
 
-#: models/permissionmodels.py:136
+#: models/permissionmodels.py:145
 msgid "User (page)"
 msgstr "User (page)"
 
-#: models/permissionmodels.py:137
+#: models/permissionmodels.py:146
 msgid "Users (page)"
 msgstr "Users (page)"
 
-#: models/permissionmodels.py:147
+#: models/permissionmodels.py:156
 msgid "User group (page)"
 msgstr "User group (page)"
 
-#: models/permissionmodels.py:148
+#: models/permissionmodels.py:157
 msgid "User groups (page)"
 msgstr "User groups (page)"
 
-#: models/placeholdermodel.py:23
+#: models/placeholdermodel.py:24
 msgid "slot"
 msgstr "slot"
 
-#: models/placeholdermodel.py:24
+#: models/placeholdermodel.py:25
 msgid "width"
 msgstr "width"
 
-#: models/pluginmodel.py:126
+#: models/pluginmodel.py:125
 msgid "<Empty>"
 msgstr "<Empty>"
 
@@ -1298,9 +1033,9 @@
 
 #: models/static_placeholder.py:32
 msgid ""
-"Descriptive name to identify this static placeholder. Not displayed to users."
-msgstr ""
-"Descriptive name to identify this static placeholder. Not displayed to users."
+"Descriptive name to identify this static placeholder. Not displayed to "
+"users."
+msgstr "Descriptive name to identify this static placeholder. Not displayed to users."
 
 #: models/static_placeholder.py:34
 msgid "placeholder code"
@@ -1370,24 +1105,35 @@
 msgid "is published"
 msgstr "is published"
 
-#: plugin_base.py:75
+#: plugin_base.py:81
 msgid "Advanced options"
 msgstr "Advanced options"
 
-#: plugin_base.py:92
+#: plugin_base.py:98
 msgid "Generic"
 msgstr "Generic"
 
-#: plugin_base.py:286
+#: plugin_base.py:289
 msgid "There are no further settings for this plugin. Please press save."
 msgstr "There are no further settings for this plugin. Please press save."
 
+#: south_migrations/0071_mptt_to_mp.py:54
+#, python-format
+msgid "Path Overflow from: '%s'"
+msgstr "Path Overflow from: '%s'"
+
+#: south_migrations/0071_mptt_to_mp.py:104
+msgid ""
+"The new node is too deep in the tree, try increasing the path.max_length "
+"property and UPDATE your database"
+msgstr "The new node is too deep in the tree, try increasing the path.max_length property and UPDATE your database"
+
 #: templates/admin/cms/extensions/change_form.html:5
-#: templates/admin/cms/page/change_form.html:96
+#: templates/admin/cms/page/change_form.html:90
 #: templates/admin/cms/page/plugin/submit_line.html:3
 #: templates/admin/cms/page/submit_row.html:4
-#: templates/admin/cms/page/tree/copy_premissions.html:10
-#: templates/admin/cms/usersettings/change_form.html:41
+#: templates/admin/cms/page/tree/copy_premissions.html:19
+#: templates/admin/cms/usersettings/change_form.html:25
 msgid "Save"
 msgstr "Save"
 
@@ -1419,58 +1165,53 @@
 #: templates/admin/cms/page/change_form.html:8
 #: templates/admin/cms/page/history/recover_header.html:12
 #: templates/admin/cms/page/history/revision_header.html:6
-#: templates/admin/cms/page/tree/base.html:25
-#: templates/admin/cms/usersettings/change_form.html:30
+#: templates/admin/cms/page/tree/base.html:9
+#: templates/admin/cms/usersettings/change_form.html:14
 msgid "Home"
 msgstr "Home"
 
-#: templates/admin/cms/page/change_form.html:32
-#: templates/admin/cms/page/tree/menu.html:38
-#: templates/admin/cms/page/tree/menu.html:39
+#: templates/admin/cms/page/change_form.html:26
+#: templates/admin/cms/page/tree/menu_item.html:28
 msgid "View on site"
 msgstr "View on site"
 
-#: templates/admin/cms/page/change_form.html:66
+#: templates/admin/cms/page/change_form.html:60
 #: templates/cms/wizards/create.html:14
 msgid "Please correct the error below."
 msgid_plural "Please correct the errors below."
 msgstr[0] "Please correct the error below."
 msgstr[1] "Please correct the errors below."
 
-#: templates/admin/cms/page/change_form.html:84
+#: templates/admin/cms/page/change_form.html:78
 msgid "All permissions"
 msgstr "All permissions"
 
-#: templates/admin/cms/page/change_form.html:85
-#: templates/admin/cms/page/tree/base.html:124
+#: templates/admin/cms/page/change_form.html:79
+#: templates/admin/cms/page/tree/base.html:76
 msgid "Loading..."
 msgstr "Loading..."
 
-#: templates/admin/cms/page/change_form.html:97
+#: templates/admin/cms/page/change_form.html:91
 #: templates/admin/cms/page/plugin/submit_line.html:9
 #: templates/admin/cms/page/submit_row.html:16
 msgid "Save and continue editing"
 msgstr "Save and continue editing"
 
-#: templates/admin/cms/page/history/recover_header.html:16
-#, fuzzy, python-format
-#| msgid "Recover deleted %(verbose_name)s"
-msgid ""
-"\n"
-"                Recover deleted %(verbose_name)s\n"
-"            "
+#: templates/admin/cms/page/history/recover_header.html:15
+#, python-format
+msgid "Recover deleted %(verbose_name)s"
 msgstr "Recover deleted %(verbose_name)s"
 
-#: templates/admin/cms/page/history/recover_header.html:25
+#: templates/admin/cms/page/history/recover_header.html:21
 msgid "Press the save button below to recover this version of the object."
 msgstr "Press the save button below to recover this version of the object."
 
-#: templates/admin/cms/page/history/revision_header.html:12
+#: templates/admin/cms/page/history/revision_header.html:11
 #, python-format
 msgid "Revert %(verbose_name)s"
 msgstr "Revert %(verbose_name)s"
 
-#: templates/admin/cms/page/history/revision_header.html:21
+#: templates/admin/cms/page/history/revision_header.html:20
 msgid "Press the save button below to revert to this version of the object."
 msgstr "Press the save button below to revert to this version of the object."
 
@@ -1545,237 +1286,223 @@
 msgid "Basic Settings"
 msgstr "Basic Settings"
 
-#: templates/admin/cms/page/tree/base.html:5
+#: templates/admin/cms/page/tree/base.html:4
 msgid "List of pages"
 msgstr "List of pages"
 
-#: templates/admin/cms/page/tree/base.html:30
+#: templates/admin/cms/page/tree/base.html:12
+#: templates/admin/cms/page/tree/base.html:106
 msgid "Search"
 msgstr "Search"
 
-#: templates/admin/cms/page/tree/base.html:41
-#, fuzzy, python-format
-#| msgid "Recover deleted %(verbose_name)s"
-msgid ""
-"\n"
-"                        Recover deleted %(name)s\n"
-"                    "
-msgstr "Recover deleted %(verbose_name)s"
-
 #: templates/admin/cms/page/tree/base.html:50
-#, fuzzy, python-format
-#| msgid "Recover deleted %(verbose_name)s"
-msgid ""
-"\n"
-"                        Add %(name)s\n"
-"                    "
-msgstr "Recover deleted %(verbose_name)s"
-
-#: templates/admin/cms/page/tree/base.html:62
+msgid "Successfully moved"
+msgstr "Successfully moved"
+
+#: templates/admin/cms/page/tree/base.html:51
+msgid "Changes within the tree might require a refresh."
+msgstr "Changes within the tree might require a refresh."
+
+#: templates/admin/cms/page/tree/base.html:52
+msgid "An error occured. Please reload the page"
+msgstr "An error occured. Please reload the page"
+
+#: templates/admin/cms/page/tree/base.html:53
+msgid "Are you sure you want to § this page?"
+msgstr "Are you sure you want to § this page?"
+
+#: templates/admin/cms/page/tree/base.html:69
+#, python-format
+msgid "Recover deleted %(name)s"
+msgstr "Recover deleted %(name)s"
+
+#: templates/admin/cms/page/tree/base.html:72
+#, python-format
+msgid "Add %(name)s"
+msgstr "Add %(name)s"
+
+#: templates/admin/cms/page/tree/base.html:84
 msgid "Pages on:"
 msgstr "Pages on:"
 
-#: templates/admin/cms/page/tree/base.html:84
+#: templates/admin/cms/page/tree/base.html:108
+#, python-format
+msgid "%(counter)s result"
+msgid_plural "%(counter)s results"
+msgstr[0] "%(counter)s result"
+msgstr[1] "%(counter)s results"
+
+#: templates/admin/cms/page/tree/base.html:108
+#, python-format
+msgid "%(full_result_count)s total"
+msgstr "%(full_result_count)s total"
+
+#: templates/admin/cms/page/tree/base.html:108
+msgid "Show all"
+msgstr "Show all"
+
+#: templates/admin/cms/page/tree/base.html:123
 msgid "Filter:"
 msgstr "Filter:"
 
-#: templates/admin/cms/page/tree/base.html:84
+#: templates/admin/cms/page/tree/base.html:123
 msgid "on"
 msgstr "on"
 
-#: templates/admin/cms/page/tree/base.html:84
+#: templates/admin/cms/page/tree/base.html:123
 msgid "off"
 msgstr "off"
 
-#: templates/admin/cms/page/tree/base.html:87
+#: templates/admin/cms/page/tree/base.html:125
 msgid "Filter"
 msgstr "Filter"
 
-#: templates/admin/cms/page/tree/base.html:118
-msgid "Successfully moved"
-msgstr "Successfully moved"
-
-#: templates/admin/cms/page/tree/base.html:119
-msgid "Changes within the tree might require a refresh."
-msgstr "Changes within the tree might require a refresh."
-
-#: templates/admin/cms/page/tree/base.html:120
-msgid "Error:"
-msgstr ""
-
-#: templates/admin/cms/page/tree/base.html:121
-msgid ""
-"This page cannot be copied because an application is attached to it. See the "
-"Page's Advanced settings to manage apphooks."
-msgstr ""
-
-#: templates/admin/cms/page/tree/base.html:122
-msgid "Are you sure you want to § this page?"
-msgstr "Are you sure you want to § this page?"
-
-#: templates/admin/cms/page/tree/base.html:123
-msgid "Reload"
-msgstr ""
-
-#: templates/admin/cms/page/tree/base.html:125
-#, fuzzy
-#| msgid "New Page"
-msgid "New node"
-msgstr "New Page"
-
-#: templates/admin/cms/page/tree/base.html:126
-msgid "nodes"
-msgstr ""
-
-#: templates/admin/cms/page/tree/base.html:133
-#: templates/admin/cms/page/tree/menu.html:29
-#: templates/cms/toolbar/dragbar.html:15 templates/cms/toolbar/dragitem.html:35
-msgid "Paste"
-msgstr "Paste"
-
-#: templates/admin/cms/page/tree/base.html:137
+#: templates/admin/cms/page/tree/base_header.html:8
 msgid "View"
 msgstr "View"
 
-#: templates/admin/cms/page/tree/base.html:143
+#: templates/admin/cms/page/tree/base_header.html:12
 msgid "Menu"
 msgstr "Menu"
 
-#: templates/admin/cms/page/tree/base.html:146
+#: templates/admin/cms/page/tree/base_header.html:13
 msgid "Actions"
 msgstr "Actions"
 
-#: templates/admin/cms/page/tree/base.html:149
+#: templates/admin/cms/page/tree/base_header.html:14
 msgid "Info"
 msgstr "Info"
 
-#: templates/admin/cms/page/tree/base.html:166
-#, fuzzy, python-format
-#| msgid ""
-#| "<em>There is no page around yet.</em><br /><a href=\"add/\" class="
-#| "\"addlink\">Add page</a> now."
-msgid ""
-"\n"
-"            <em>There is no page around yet.</em>\n"
-"            <br>\n"
-"            <a href=\"%(add_url)s\" class=\"addlink\">Add page</a> now.\n"
-"        "
-msgstr ""
-"<em>There is no page around yet.</em><br /><a href=\"add/\" class=\"addlink"
-"\">Add page</a> now."
-
-#: templates/admin/cms/page/tree/base.html:175
-msgid "Reset filter"
-msgstr ""
-
-#: templates/admin/cms/page/tree/copy_premissions.html:4
+#: templates/admin/cms/page/tree/base_header.html:28
+msgid ""
+"<em>There is no page around yet.</em><br /><a href=\"add/\" "
+"class=\"addlink\">Add page</a> now."
+msgstr "<em>There is no page around yet.</em><br /><a href=\"add/\" class=\"addlink\">Add page</a> now."
+
+#: templates/admin/cms/page/tree/copy_premissions.html:5
 msgid "Copy options"
 msgstr "Copy options"
 
-#: templates/admin/cms/page/tree/copy_premissions.html:5
+#: templates/admin/cms/page/tree/copy_premissions.html:6
 msgid "Choose copy options"
 msgstr "Choose copy options"
 
-#: templates/admin/cms/page/tree/copy_premissions.html:11
+#: templates/admin/cms/page/tree/copy_premissions.html:20
 #: templates/cms/toolbar/toolbar.html:48 templates/cms/toolbar/toolbar.html:81
 msgid "Close"
 msgstr "Close"
 
-#: templates/admin/cms/page/tree/menu.html:16
+#: templates/admin/cms/page/tree/menu_item.html:18
+msgid "insert above"
+msgstr "insert above"
+
+#: templates/admin/cms/page/tree/menu_item.html:19
+msgid "insert below"
+msgstr "insert below"
+
+#: templates/admin/cms/page/tree/menu_item.html:21
+msgid "insert inside"
+msgstr "insert inside"
+
+#: templates/admin/cms/page/tree/menu_item.html:25
+msgid "softroot"
+msgstr "softroot"
+
+#: templates/admin/cms/page/tree/menu_item.html:25
 msgid "home"
 msgstr "home"
 
-#: templates/admin/cms/page/tree/menu.html:19
-msgid "softroot"
-msgstr "softroot"
-
-#: templates/admin/cms/page/tree/menu.html:24
+#: templates/admin/cms/page/tree/menu_item.html:26
 #, python-format
 msgid "Application: %(apphook)s"
 msgstr "Application: %(apphook)s"
 
-#: templates/admin/cms/page/tree/menu.html:59
+#: templates/admin/cms/page/tree/menu_item.html:33
+#, python-format
+msgid "Edit this page in %(language)s "
+msgstr "Edit this page in %(language)s "
+
+#: templates/admin/cms/page/tree/menu_item.html:36
 msgid "Pick an action:"
 msgstr "Pick an action:"
 
-#: templates/admin/cms/page/tree/menu.html:61
-#, python-format
-msgid "Edit this page in %(language)s "
-msgstr "Edit this page in %(language)s "
-
-#: templates/admin/cms/page/tree/menu.html:61
-msgid "Preview"
-msgstr ""
-
-#: templates/admin/cms/page/tree/menu.html:68
+#: templates/admin/cms/page/tree/menu_item.html:37
 msgid "Publish"
 msgstr "Publish"
 
-#: templates/admin/cms/page/tree/menu.html:73
+#: templates/admin/cms/page/tree/menu_item.html:38
 msgid "Unpublish"
 msgstr "Unpublish"
 
-#: templates/admin/cms/page/tree/menu.html:79
-msgid "Configure"
-msgstr ""
-
-#: templates/admin/cms/page/tree/menu.html:99
+#: templates/admin/cms/page/tree/menu_item.html:46
 msgid "in menu"
 msgstr "in menu"
 
-#: templates/admin/cms/page/tree/menu.html:101
+#: templates/admin/cms/page/tree/menu_item.html:46
 msgid "not in menu"
 msgstr "not in menu"
 
-#: templates/admin/cms/page/tree/menu.html:115
+#: templates/admin/cms/page/tree/menu_item.html:54
 msgid "Page settings (SHIFT-click for advanced settings)"
 msgstr "Page settings (SHIFT-click for advanced settings)"
 
-#: templates/admin/cms/page/tree/menu.html:122
-#: templates/cms/toolbar/dragitem.html:33
+#: templates/admin/cms/page/tree/menu_item.html:54
+msgid "page settings"
+msgstr "page settings"
+
+#: templates/admin/cms/page/tree/menu_item.html:56
+#: templates/cms/toolbar/dragitem.html:30
 msgid "Copy"
 msgstr "Copy"
 
-#: templates/admin/cms/page/tree/menu.html:127
+#: templates/admin/cms/page/tree/menu_item.html:56
+msgid "copy"
+msgstr "copy"
+
+#: templates/admin/cms/page/tree/menu_item.html:59
+#: templates/admin/cms/page/tree/menu_item.html:63
 msgid "Add Child"
 msgstr "Add Child"
 
-#: templates/admin/cms/page/tree/menu.html:134
-#: templates/cms/toolbar/dragitem.html:32
+#: templates/admin/cms/page/tree/menu_item.html:59
+#: templates/admin/cms/page/tree/menu_item.html:63
+msgid "add"
+msgstr "add"
+
+#: templates/admin/cms/page/tree/menu_item.html:67
+#: templates/cms/toolbar/dragitem.html:29
 msgid "Cut"
 msgstr "Cut"
 
-#: templates/admin/cms/page/tree/menu.html:155
-#, fuzzy
-#| msgid "Information"
-msgid "Information:"
+#: templates/admin/cms/page/tree/menu_item.html:67
+msgid "cut"
+msgstr "cut"
+
+#: templates/admin/cms/page/tree/menu_item.html:69
+msgid "delete"
+msgstr "delete"
+
+#: templates/admin/cms/page/tree/menu_item.html:74
+msgid "info"
+msgstr "info"
+
+#: templates/admin/cms/page/tree/menu_item.html:76
+msgid "Information"
 msgstr "Information"
 
-#: templates/admin/cms/page/tree/menu.html:164
+#: templates/admin/cms/page/tree/menu_item.html:84
 msgid "is restricted"
 msgstr "is restricted"
 
-#: templates/admin/cms/page/tree/menu.html:166
-msgid "Yes"
-msgstr ""
-
-#: templates/admin/cms/page/tree/menu.html:168
-msgid "No"
-msgstr ""
-
-#: templates/admin/cms/page/tree/menu.html:172
+#: templates/admin/cms/page/tree/menu_item.html:86
 msgid "last change by"
 msgstr "last change by"
-
-#: templates/admin/cms/page/tree/menu.html:178
-msgid "meta"
-msgstr ""
 
 #: templates/cms/toolbar/clipboard.html:6
 msgid "Clipboard"
 msgstr "Clipboard"
 
-#: templates/cms/toolbar/dragbar.html:6 templates/cms/toolbar/dragitem.html:17
+#: templates/cms/toolbar/dragbar.html:6 templates/cms/toolbar/dragitem.html:14
 msgid "Add plugin"
 msgstr "Add plugin"
 
@@ -1787,20 +1514,17 @@
 msgid "Copy from"
 msgstr "Copy from"
 
-<<<<<<< HEAD
 #: templates/cms/toolbar/dragbar.html:15
-#: templates/cms/toolbar/dragitem.html:35
+#: templates/cms/toolbar/dragitem.html:32
 msgid "Paste"
 msgstr "Paste"
 
-=======
->>>>>>> 6374f792
 #: templates/cms/toolbar/dragbar.html:16
 msgid "Empty all"
 msgstr "Empty all"
 
 #: templates/cms/toolbar/dragbar.html:21
-#: templates/cms/toolbar/dragitem.html:46
+#: templates/cms/toolbar/dragitem.html:43
 msgid "Filter plugins..."
 msgstr "Filter plugins..."
 
@@ -1816,34 +1540,29 @@
 msgid "Collapse all"
 msgstr "Collapse all"
 
-#: templates/cms/toolbar/dragitem.html:15
+#: templates/cms/toolbar/dragitem.html:12
 msgid "You cannot add plugins to this plugin."
 msgstr "You cannot add plugins to this plugin."
 
-#: templates/cms/toolbar/dragitem.html:21
-<<<<<<< HEAD
-#: templates/cms/toolbar/items/live_draft.html:11 templatetags/cms_tags.py:754
-#: templatetags/cms_tags.py:757
-=======
-#: templates/cms/toolbar/items/live_draft.html:11 templatetags/cms_tags.py:761
-#: templatetags/cms_tags.py:764
->>>>>>> 6374f792
+#: templates/cms/toolbar/dragitem.html:18
+#: templates/cms/toolbar/items/live_draft.html:11 templatetags/cms_tags.py:751
+#: templatetags/cms_tags.py:754
 msgid "Edit"
 msgstr "Edit"
 
-#: templates/cms/toolbar/dragitem.html:26
+#: templates/cms/toolbar/dragitem.html:22
 msgid "This plugin cannot be moved or edited outside of its parent"
 msgstr "This plugin cannot be moved or edited outside of its parent"
 
-#: templates/cms/toolbar/dragitem.html:36
+#: templates/cms/toolbar/dragitem.html:33
 msgid "Clipboard is empty."
 msgstr "Clipboard is empty."
 
-#: templates/cms/toolbar/dragitem.html:37
+#: templates/cms/toolbar/dragitem.html:34
 msgid "This plugin does not allow plugins of this type as nested plugins."
 msgstr "This plugin does not allow plugins of this type as nested plugins."
 
-#: templates/cms/toolbar/dragitem.html:38
+#: templates/cms/toolbar/dragitem.html:35
 msgid "This plugin cannot have nested plugins."
 msgstr "This plugin cannot have nested plugins."
 
@@ -1859,7 +1578,7 @@
 msgid "Login"
 msgstr "Login"
 
-#: templates/cms/toolbar/placeholder.html:16
+#: templates/cms/toolbar/placeholder.html:14
 msgid "Add plugin to placeholder"
 msgstr "Add plugin to placeholder"
 
@@ -1911,50 +1630,46 @@
 msgid "It is being redirected to:"
 msgstr "It is being redirected to:"
 
-#: templates/cms/toolbar/toolbar_javascript.html:29
-#, fuzzy, python-format
-#| msgid "Development version using django CMS %(cms_version)s"
-msgid ""
-"Development version using django CMS %(cms_version)s, Django "
-"%(django_version)s, Python %(python_version)s"
+#: templates/cms/toolbar/toolbar_javascript.html:32
+#, python-format
+msgid "Development version using django CMS %(cms_version)s"
 msgstr "Development version using django CMS %(cms_version)s"
 
-#: templates/cms/toolbar/toolbar_javascript.html:30
+#: templates/cms/toolbar/toolbar_javascript.html:33
 msgid "Cancel"
 msgstr "Cancel"
 
-#: templates/cms/toolbar/toolbar_javascript.html:31
+#: templates/cms/toolbar/toolbar_javascript.html:34
 msgid "The following error occured:"
 msgstr "The following error occured:"
 
-#: templates/cms/toolbar/toolbar_javascript.html:32
+#: templates/cms/toolbar/toolbar_javascript.html:35
 msgid "Action successfull... reloading."
 msgstr "Action successfull... reloading."
 
-#: templates/cms/toolbar/toolbar_javascript.html:33
+#: templates/cms/toolbar/toolbar_javascript.html:36
 msgid "Are you sure you want to delete this plugin?"
 msgstr "Are you sure you want to delete this plugin?"
 
-#: templates/cms/toolbar/toolbar_javascript.html:34
+#: templates/cms/toolbar/toolbar_javascript.html:37
 #, python-brace-format
 msgid "({1}) plugin is empty. Remove it?"
 msgstr "({1}) plugin is empty. Remove it?"
 
-#: templates/cms/toolbar/toolbar_javascript.html:35
+#: templates/cms/toolbar/toolbar_javascript.html:38
 msgid "Are you sure you want to publish this page?"
 msgstr "Are you sure you want to publish this page?"
 
-#: templates/cms/toolbar/toolbar_javascript.html:36
+#: templates/cms/toolbar/toolbar_javascript.html:39
 msgid "Plugin will be added here"
 msgstr "Plugin will be added here"
 
-#: templates/cms/toolbar/toolbar_javascript.html:56
+#: templates/cms/toolbar/toolbar_javascript.html:57
 msgid ""
 "<strong>Login failed.</strong> Please check your credentials and try again."
-msgstr ""
-"<strong>Login failed.</strong> Please check your credentials and try again."
-
-#: templates/cms/toolbar/toolbar_javascript.html:57
+msgstr "<strong>Login failed.</strong> Please check your credentials and try again."
+
+#: templates/cms/toolbar/toolbar_javascript.html:58
 msgid "This page has unpublished changes."
 msgstr "This page has unpublished changes."
 
@@ -1974,42 +1689,26 @@
 #, python-format
 msgid ""
 "\n"
-"                    Welcome to django CMS version <strong>%(cms_version)s</"
-"strong>.\n"
+"                    Welcome to django CMS version <strong>%(cms_version)s</strong>.\n"
 "                "
-msgstr ""
+msgstr "\n                    Welcome to django CMS version <strong>%(cms_version)s</strong>.\n                "
+
+#: templates/cms/welcome.html:42
+#, python-format
+msgid ""
 "\n"
-"                    Welcome to django CMS version <strong>%(cms_version)s</"
-"strong>.\n"
-"                "
-
-#: templates/cms/welcome.html:42
-#, python-format
-msgid ""
-"\n"
-"                        <a href=\"%(admin_add_page)s\" class=\"js-welcome-add"
-"\">Add the first page</a> to the system to continue.\n"
+"                        <a href=\"%(admin_add_page)s\" class=\"js-welcome-add\">Add the first page</a> to the system to continue.\n"
 "                    "
-msgstr ""
-"\n"
-"                        <a href=\"%(admin_add_page)s\" class=\"js-welcome-add"
-"\">Add the first page</a> to the system to continue.\n"
-"                    "
+msgstr "\n                        <a href=\"%(admin_add_page)s\" class=\"js-welcome-add\">Add the first page</a> to the system to continue.\n                    "
 
 #: templates/cms/welcome.html:46
 #, python-format
 msgid ""
 "\n"
 "                        JavaScript seems to be disabled so please\n"
-"                        <a href=\"%(admin_add_page)s\" class=\"js-welcome-add"
-"\">add a page</a> manually.\n"
+"                        <a href=\"%(admin_add_page)s\" class=\"js-welcome-add\">add a page</a> manually.\n"
 "                    "
-msgstr ""
-"\n"
-"                        JavaScript seems to be disabled so please\n"
-"                        <a href=\"%(admin_add_page)s\" class=\"js-welcome-add"
-"\">add a page</a> manually.\n"
-"                    "
+msgstr "\n                        JavaScript seems to be disabled so please\n                        <a href=\"%(admin_add_page)s\" class=\"js-welcome-add\">add a page</a> manually.\n                    "
 
 #: templates/cms/welcome.html:55
 msgid "Installation Notes"
@@ -2026,30 +1725,15 @@
 #: templates/cms/welcome.html:61
 msgid ""
 "\n"
-"                <p class=\"cms-welcome-notes\">If you don't see the django "
-"CMS logo at the top, make sure\n"
+"                <p class=\"cms-welcome-notes\">If you don't see the django CMS logo at the top, make sure\n"
 "                    you linked the <code>static/cms</code> folder to your\n"
 "                    static files.</p>\n"
-"                <p class=\"cms-welcome-notes\">You're seeing this message "
-"because you have\n"
-"                    <code>DEBUG = True</code> in your django settings file "
-"and\n"
+"                <p class=\"cms-welcome-notes\">You're seeing this message because you have\n"
+"                    <code>DEBUG = True</code> in your django settings file and\n"
 "                    haven't added any pages yet.\n"
 "                </p>\n"
 "            "
-msgstr ""
-"\n"
-"                <p class=\"cms-welcome-notes\">If you don't see the django "
-"CMS logo at the top, make sure\n"
-"                    you linked the <code>static/cms</code> folder to your\n"
-"                    static files.</p>\n"
-"                <p class=\"cms-welcome-notes\">You're seeing this message "
-"because you have\n"
-"                    <code>DEBUG = True</code> in your django settings file "
-"and\n"
-"                    haven't added any pages yet.\n"
-"                </p>\n"
-"            "
+msgstr "\n                <p class=\"cms-welcome-notes\">If you don't see the django CMS logo at the top, make sure\n                    you linked the <code>static/cms</code> folder to your\n                    static files.</p>\n                <p class=\"cms-welcome-notes\">You're seeing this message because you have\n                    <code>DEBUG = True</code> in your django settings file and\n                    haven't added any pages yet.\n                </p>\n            "
 
 #: templates/cms/welcome.html:83
 msgid "Welcome to django CMS"
@@ -2075,99 +1759,84 @@
 msgid "published"
 msgstr "published"
 
-#: templatetags/cms_admin.py:72
+#: templatetags/cms_admin.py:73
 msgid "unpublished parent"
 msgstr "unpublished parent"
 
-#: templatetags/cms_admin.py:75
+#: templatetags/cms_admin.py:76
 msgid "unpublished"
 msgstr "unpublished"
 
-#: templatetags/cms_admin.py:78
+#: templatetags/cms_admin.py:79
 msgid "no content"
 msgstr "no content"
 
-<<<<<<< HEAD
 #: templatetags/cms_admin.py:168 templatetags/cms_admin.py:174
 #, python-format
 msgid "<span>%(icon)s</span>"
 msgstr "<span>%(icon)s</span>"
 
-#: templatetags/cms_tags.py:105
-=======
-#: templatetags/cms_tags.py:112
->>>>>>> 6374f792
+#: templatetags/cms_tags.py:106
 #, python-format
 msgid "Page not found on %(domain)s"
 msgstr "Page not found on %(domain)s"
 
-<<<<<<< HEAD
-#: templatetags/cms_tags.py:106
-=======
-#: templatetags/cms_tags.py:113
->>>>>>> 6374f792
-#, python-format
-msgid ""
-"A template tag couldn't find the page with lookup arguments `"
-"%(page_lookup)s\n"
+#: templatetags/cms_tags.py:107
+#, python-format
+msgid ""
+"A template tag couldn't find the page with lookup arguments `%(page_lookup)s\n"
 "`. The URL of the request was: http://%(host)s%(path)s"
-msgstr ""
-"A template tag couldn't find the page with lookup arguments `"
-"%(page_lookup)s\n"
-"`. The URL of the request was: http://%(host)s%(path)s"
-
-<<<<<<< HEAD
-#: test_utils/cli.py:125 test_utils/cli.py:136
+msgstr "A template tag couldn't find the page with lookup arguments `%(page_lookup)s\n`. The URL of the request was: http://%(host)s%(path)s"
+
+#: test_utils/cli.py:132 test_utils/cli.py:143
 msgid "English"
 msgstr "English"
 
-#: test_utils/cli.py:126 test_utils/cli.py:148 test_utils/cli.py:171
+#: test_utils/cli.py:133 test_utils/cli.py:155 test_utils/cli.py:178
 msgid "French"
 msgstr "French"
 
-#: test_utils/cli.py:127 test_utils/cli.py:142 test_utils/cli.py:165
-#: test_utils/cli.py:184
+#: test_utils/cli.py:134 test_utils/cli.py:149 test_utils/cli.py:172
+#: test_utils/cli.py:191
 msgid "German"
 msgstr "German"
 
-#: test_utils/cli.py:128 test_utils/cli.py:153
+#: test_utils/cli.py:135 test_utils/cli.py:160
 msgid "Brazilian Portuguese"
 msgstr "Brazilian Portuguese"
 
-#: test_utils/cli.py:129 test_utils/cli.py:178
+#: test_utils/cli.py:136 test_utils/cli.py:185
 msgid "Dutch"
 msgstr "Dutch"
 
-#: test_utils/cli.py:194
+#: test_utils/cli.py:201
 msgid "two columns"
 msgstr "two columns"
 
-#: test_utils/cli.py:195
+#: test_utils/cli.py:202
 msgid "three columns"
 msgstr "three columns"
 
-#: test_utils/cli.py:196
+#: test_utils/cli.py:203
 msgid "navigation examples"
 msgstr "navigation examples"
 
-#: test_utils/cli.py:204
+#: test_utils/cli.py:211
 msgid "sidebar column"
 msgstr "sidebar column"
 
-#: test_utils/cli.py:210
+#: test_utils/cli.py:217
 msgid "left column"
 msgstr "left column"
 
-#: test_utils/cli.py:215
+#: test_utils/cli.py:222
 msgid "Add a link"
 msgstr "Add a link"
 
-#: test_utils/cli.py:222
+#: test_utils/cli.py:229
 msgid "right column"
 msgstr "right column"
 
-=======
->>>>>>> 6374f792
 #: test_utils/project/custom_templates/__init__.py:4
 #: test_utils/project/templates/inner_dir/custom_templates/__init__.py:4
 #: test_utils/project/templates/inner_dir/custom_templates_2/__init__.py:4
@@ -2187,8 +1856,7 @@
 #: test_utils/project/customuserapp/models.py:40
 msgid ""
 "Required. 300 characters or fewer. Letters, numbers and @/./+/-/_ characters"
-msgstr ""
-"Required. 300 characters or fewer. Letters, numbers and @/./+/-/_ characters"
+msgstr "Required. 300 characters or fewer. Letters, numbers and @/./+/-/_ characters"
 
 #: test_utils/project/customuserapp/models.py:43
 msgid "Enter a valid username."
@@ -2214,9 +1882,7 @@
 msgid ""
 "Designates whether this user should be treated as active. Unselect this "
 "instead of deleting accounts."
-msgstr ""
-"Designates whether this user should be treated as active. Unselect this "
-"instead of deleting accounts."
+msgstr "Designates whether this user should be treated as active. Unselect this instead of deleting accounts."
 
 #: test_utils/project/customuserapp/models.py:61
 msgid "users"
@@ -2230,7 +1896,7 @@
 msgid "Page Extension"
 msgstr "Page Extension"
 
-#: test_utils/project/objectpermissionsapp/models.py:46
+#: test_utils/project/objectpermissionsapp/models.py:49
 msgid "object ID"
 msgstr "object ID"
 
@@ -2336,11 +2002,7 @@
 msgid "Thanks for spending some quality time with the Web site today."
 msgstr "Thanks for spending some quality time with the Web site today."
 
-<<<<<<< HEAD
-#: tests/test_templates.py:52 utils/conf.py:153
-=======
-#: tests/test_templates.py:53 utils/conf.py:155
->>>>>>> 6374f792
+#: tests/test_templates.py:53 utils/conf.py:154
 msgid "Inherit the template of the nearest ancestor"
 msgstr "Inherit the template of the nearest ancestor"
 
@@ -2365,11 +2027,10 @@
 msgid ""
 "Page %(pages)s has the same url '%(url)s' as current page \"%(instance)s\"."
 msgid_plural ""
-"Pages %(pages)s have the same url '%(url)s' as current page \"%(instance)s\"."
-msgstr[0] ""
-"Page %(pages)s has the same url '%(url)s' as current page \"%(instance)s\"."
-msgstr[1] ""
-"Pages %(pages)s have the same url '%(url)s' as current page \"%(instance)s\"."
+"Pages %(pages)s have the same url '%(url)s' as current page "
+"\"%(instance)s\"."
+msgstr[0] "Page %(pages)s has the same url '%(url)s' as current page \"%(instance)s\"."
+msgstr[1] "Pages %(pages)s have the same url '%(url)s' as current page \"%(instance)s\"."
 
 #: utils/plugins.py:234
 #, python-format
@@ -2381,11 +2042,9 @@
 msgid ""
 "This placeholder already has the maximum number (%(limit)s) of allowed "
 "%(plugin_name)s plugins."
-msgstr ""
-"This placeholder already has the maximum number (%(limit)s) of allowed "
-"%(plugin_name)s plugins."
-
-#: wizards/wizard_base.py:91
+msgstr "This placeholder already has the maximum number (%(limit)s) of allowed %(plugin_name)s plugins."
+
+#: wizards/wizard_base.py:94
 #, python-format
 msgid "Create a new %s instance."
 msgstr "Create a new %s instance."
@@ -2393,103 +2052,4 @@
 #: wizards/wizard_pool.py:79
 #, python-format
 msgid "A wizard has already been registered for model: %s"
-msgstr "A wizard has already been registered for model: %s"
-
-#~ msgid "An error occured. Please reload the page"
-#~ msgstr "An error occured. Please reload the page"
-
-#~ msgid "Recover deleted %(name)s"
-#~ msgstr "Recover deleted %(name)s"
-
-#~ msgid "Add %(name)s"
-#~ msgstr "Add %(name)s"
-
-#~ msgid "insert above"
-#~ msgstr "insert above"
-
-#~ msgid "insert below"
-#~ msgstr "insert below"
-
-#~ msgid "insert inside"
-#~ msgstr "insert inside"
-
-#~ msgid "page settings"
-#~ msgstr "page settings"
-
-#~ msgid "copy"
-#~ msgstr "copy"
-
-#~ msgid "add"
-#~ msgstr "add"
-
-#~ msgid "cut"
-#~ msgstr "cut"
-
-#~ msgid "delete"
-#~ msgstr "delete"
-
-#~ msgid "info"
-#~ msgstr "info"
-
-#~ msgid "<span>%(icon)s</span>"
-#~ msgstr "<span>%(icon)s</span>"
-
-#~ msgid "English"
-#~ msgstr "English"
-
-#~ msgid "French"
-#~ msgstr "French"
-
-#~ msgid "German"
-#~ msgstr "German"
-
-#~ msgid "Brazilian Portuguese"
-#~ msgstr "Brazilian Portuguese"
-
-#~ msgid "Dutch"
-#~ msgstr "Dutch"
-
-#~ msgid "two columns"
-#~ msgstr "two columns"
-
-#~ msgid "three columns"
-#~ msgstr "three columns"
-
-#~ msgid "navigation examples"
-#~ msgstr "navigation examples"
-
-#~ msgid "sidebar column"
-#~ msgstr "sidebar column"
-
-#~ msgid "left column"
-#~ msgstr "left column"
-
-#~ msgid "Add a link"
-#~ msgstr "Add a link"
-
-#~ msgid "right column"
-#~ msgstr "right column"
-
-#~ msgid "Plugins were moved"
-#~ msgstr "Plugins were moved"
-
-#~ msgid "Path Overflow from: '%s'"
-#~ msgstr "Path Overflow from: '%s'"
-
-#~ msgid ""
-#~ "The new node is too deep in the tree, try increasing the path.max_length "
-#~ "property and UPDATE your database"
-#~ msgstr ""
-#~ "The new node is too deep in the tree, try increasing the path.max_length "
-#~ "property and UPDATE your database"
-
-#~ msgid "%(counter)s result"
-#~ msgid_plural "%(counter)s results"
-#~ msgstr[0] "%(counter)s result"
-#~ msgstr[1] "%(counter)s results"
-
-#~ msgid "%(full_result_count)s total"
-#~ msgstr "%(full_result_count)s total"
-
-#~ msgid "Show all"
-#~ msgstr "Show all"+msgstr "A wizard has already been registered for model: %s"