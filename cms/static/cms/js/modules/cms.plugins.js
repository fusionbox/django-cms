--- conflicted
+++ resolved
@@ -181,6 +181,14 @@
                 }
                 var name = that.options.plugin_name;
                 var id = that.options.plugin_id;
+
+                var placeholderId = that._getId(that.ui.dragitem.closest('.cms-dragarea'));
+                var placeholder = $('.cms-placeholder-' + placeholderId);
+
+                if (placeholder.length && placeholder.data('settings')) {
+                    name = placeholder.data('settings').name + ': ' + name;
+                }
+
                 CMS.API.Tooltip.displayToggle(e.type === 'pointerover' || e.type === 'touchstart', e, name, id);
             });
 
@@ -222,31 +230,8 @@
             // attach event to the plugin menu
             this._setSettingsMenu(this.ui.submenu);
 
-<<<<<<< HEAD
             // attach events for the "Add plugin" modal
             this._setAddPluginModal(this.ui.dragitem.find('.cms-submenu-add'));
-=======
-                // adds edit tooltip
-                this.ui.container.on(this.pointerOverAndOut + ' ' + this.touchStart, function (e) {
-                    // required for both, click and touch
-                    // otherwise propagation won't work to the nested plugin
-                    e.stopPropagation();
-                    if (e.type === 'touchstart') {
-                        CMS.API.Tooltip._forceTouchOnce();
-                    }
-                    var name = that.options.plugin_name;
-                    var id = that.options.plugin_id;
-
-                    var placeholderId = that._getId(that.ui.dragitem.closest('.cms-dragarea'));
-                    var placeholder = $('.cms-placeholder-' + placeholderId);
-
-                    if (placeholder.length && placeholder.data('settings')) {
-                        name = placeholder.data('settings').name + ': ' + name;
-                    }
-
-                    CMS.API.Tooltip.displayToggle(e.type === 'pointerover' || e.type === 'touchstart', e, name, id);
-                });
->>>>>>> b4d30eab
 
             // clickability of "Paste" menu item
             this._checkIfPasteAllowed();
