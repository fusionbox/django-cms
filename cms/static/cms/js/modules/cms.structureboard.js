//##################################################################################################################
// #STRUCTUREBOARD#
/* global CMS */

(function ($) {
    'use strict';

    // TODO move out to separate module CMS-276
    var KEYS = {
        SPACE: 32,
        SHIFT: 16,
        ESC: 27
    };

    // CMS.$ will be passed for $
    $(function () {
        var emptyDropZones = $('.cms-dragbar-empty-wrapper');
        function actualizeEmptyPlaceholders() {
            emptyDropZones.each(function () {
                var wrapper = $(this);
                if (wrapper.next().children().not('.cms-is-dragging').length) {
                    wrapper.hide();
                } else {
                    wrapper.show();
                }
            });
        }

        /*!
         * StructureBoard
         * handles drag & drop, mode switching and
         */
        CMS.StructureBoard = new CMS.Class({

            implement: [CMS.API.Helpers],

            options: {
                speed: 300
            },

            initialize: function (options) {
                this.options = $.extend(true, {}, this.options, options);
                this.config = CMS.config;
                this.settings = CMS.settings;

                // elements
                this._setupUI();

                // states
                this.click = 'click.cms';
                this.timer = function () {};
                this.interval = function () {};
                this.state = false;
                this.dragging = false;

                // setup initial stuff
                this._setup();

                // setup events
                this._events();
                actualizeEmptyPlaceholders();
            },

            _setupUI: function setupUI() {
                var container = $('.cms-structure');
                var toolbar = $('#cms-toolbar');
                this.ui = {
                    container: container,
                    content: $('.cms-structure-content'),
                    doc: $(document),
                    window: $(window),
                    toolbar: toolbar,
                    sortables: $('.cms-draggables'), // global scope to include clipboard
                    plugins: $('.cms-plugin'),
                    render_model: $('.cms-render-model'),
                    placeholders: $('.cms-placeholder'),
                    dragitems: $('.cms-draggable'),
                    dragareas: $('.cms-dragarea'),
                    dropareas: $('.cms-droppable'),
                    dimmer: container.find('.cms-structure-dimmer'),
                    clipboard: $('.cms-clipboard'),
                    toolbarModeSwitcher: toolbar.find('.cms-toolbar-item-cms-mode-switcher'),
                    toolbarModeLinks: toolbar.find('.cms-toolbar-item-cms-mode-switcher a')
                };
            },

            // initial methods
            _setup: function () {
                var that = this;
                // cancel if there are no dragareas
                if (!this.ui.dragareas.length) {
                    return false;
                }

                // cancel if there is no structure / content switcher
                if (!this.ui.toolbarModeSwitcher.length) {
                    return false;
                }

                // setup toolbar mode
<<<<<<< HEAD
                setTimeout(function () {
                    if (that.settings.mode === 'structure') {
                        that.show(true);
                    } else {
                        // triggering hide here to switch proper classnames on switcher
                        that.hide(true);
                    }
                }, 100);
=======
                if (this.settings.mode === 'structure') {
                    // FIXME this setTimeout is needed because
                    // plugins are initialized after all the scripts are processed
                    // which should be fixed btw. _resizeBoard wants plugins to be initialized,
                    // otherwise throws errors
                    setTimeout(function () {
                        that.show(true);
                    }, 0);
                }
>>>>>>> 7a63f056

                // check if modes should be visible
                if (this.ui.placeholders.length) {
                    this.ui.toolbarModeSwitcher.show();
                }

                // add drag & drop functionality
                this._drag();
            },

            _events: function () {
                var that = this;
                var modes = that.ui.toolbarModeLinks;

                // show edit mode
                modes.eq(1).on(that.click, function (e) {
                    e.preventDefault();
                    // cancel if already active
                    if (that.settings.mode === 'edit') {
                        return false;
                    }
                    // otherwise hide
                    that.hide();
                });
                // show structure mode
                modes.eq(0).on(that.click, function (e) {
                    e.preventDefault();
                    // cancel if already active
                    if (that.settings.mode === 'structure') {
                        return false;
                    }
                    // otherwise show
                    that.show();
                });

                // keyboard handling
                // only if there is a structure / content switcher
                if (that.ui.toolbarModeSwitcher.length) {
                    that.ui.doc.on('keydown', function (e) {
                        // check if we have an important focus
                        var haveFocusedField = document.activeElement !== document.body;
                        if (e.keyCode === KEYS.SPACE && !haveFocusedField) {
                            e.preventDefault();
                            if (that.settings.mode === 'structure') {
                                that.hide();
                            } else if (that.settings.mode === 'edit') {
                                that.show();
                            }
                        }
                    });
                }
            },

            // public methods
            show: function (init) {
                // cancel show if live modus is active
                if (CMS.config.mode === 'live') {
                    return false;
                }

                // set active item
                var modes = this.ui.toolbarModeLinks;
                modes.removeClass('cms-btn-active').eq(0).addClass('cms-btn-active');

                // show clipboard
                this.ui.clipboard.fadeIn(this.options.speed);

                // apply new settings
                this.settings.mode = 'structure';
                if (!init) {
                    this.settings = this.setSettings(this.settings);
                }

                // ensure all elements are visible
                this.ui.dragareas.show();

                // show canvas
                this._showBoard();
            },

            hide: function (init) {
                // cancel show if live modus is active
                if (CMS.config.mode === 'live') {
                    return false;
                }

                // set active item
                var modes = this.ui.toolbarModeLinks;
                modes.removeClass('cms-btn-active').eq(1).addClass('cms-btn-active');

                // hide clipboard if in edit mode
                this.ui.container.find('.cms-clipboard').hide();

                // hide clipboard
                this.ui.clipboard.hide();

                this.settings.mode = 'edit';
                if (!init) {
                    this.settings = this.setSettings(this.settings);
                }

                // hide canvas
                this._hideBoard();
            },

            /**
             * gets the id of the element
             *
             * @param el jQuery element to get id from
             * @return String
             */
            getId: function (el) {
                // cancel if no element is defined
                if (el === undefined || el === null || el.length <= 0) {
                    return false;
                }

                var id = null;
                var cls = el.attr('class').split(' ')[1];

                if (el.hasClass('cms-plugin')) {
                    id = cls.replace('cms-plugin-', '');
                } else if (el.hasClass('cms-draggable')) {
                    id = cls.replace('cms-draggable-', '');
                } else if (el.hasClass('cms-placeholder')) {
                    id = cls.replace('cms-placeholder-', '');
                } else if (el.hasClass('cms-dragbar')) {
                    id = cls.replace('cms-dragbar-', '');
                } else if (el.hasClass('cms-dragarea')) {
                    id = cls.replace('cms-dragarea-', '');
                }

                return id;
            },

            getIds: function (els) {
                var that = this;
                var array = [];
                els.each(function () {
                    array.push(that.getId($(this)));
                });
                return array;
            },

            // private methods
            _showBoard: function () {
                var that = this;

                // show container
                this.ui.container.show();
                this.ui.dimmer.show();
                this.ui.dragareas.css('opacity', 1);

                this.ui.plugins.not(this.ui.render_model).hide();
                this.ui.placeholders.show();

                // attach event
                if (CMS.config.simpleStructureBoard) {
                    var content = this.ui.content;
                    var areas = content.find('.cms-dragarea');
                    // set correct css attributes for the new mode
                    content.addClass('cms-structure-content-simple');
                    areas.addClass('cms-dragarea-simple');
                    // lets reorder placeholders
                    areas.each(function (index, item) {
                        if ($(item).hasClass('cms-dragarea-static')) {
                            content.append(item);
                        }
                    });
                    // now lets get the first instance and add some padding
                    areas.filter('.cms-dragarea-static').eq(0).css('margin-top', '50px');
                } else {
                    this.ui.container.addClass('cms-structure-dynamic');
                    this.ui.window.on('resize.sideframe', function () {
                        that._resizeBoard();
                    }).trigger('resize.sideframe');
                }
            },

            _hideBoard: function () {
                // hide elements
                this.ui.container.hide();
                this.ui.plugins.show();
                this.ui.placeholders.hide();
                this.ui.dimmer.hide();

                // detach event
                this.ui.window.off('resize.sideframe');

                // clear interval
                clearInterval(this.interval);

                this.ui.window.trigger('structureboard_hidden.sideframe');
                if (!CMS.config.simpleStructureBoard) {
                    this.ui.container.height(this.ui.doc.outerHeight());
                }
            },

            /*
             * @deprecated as of CMS 3.2
             */
            _resizeBoard: function () {
                // calculate placeholder position
                var id = null;
                var area = null;
                var min = null;
                var areaParentOffset = null;
                var that = this;

                // have to delay since height changes when toggling modes
                setTimeout(function () {
                    that.ui.container.height(that.ui.doc.outerHeight());
                }, 0);

                // start calculating
                this.ui.placeholders.each(function (index, item) {
                    item = $(item);
                    id = item.data('settings').placeholder_id;
                    area = $('.cms-dragarea-' + id);
                    // to calculate the correct offset, we need to set the
                    // placeholders correct heights and than set the according position
                    item.height(area.outerHeight(true));
                    // set min width
                    min = (item.width()) ? 0 : 150;
                    // as area is "css positioned" and jquery offset function is relative to the
                    // document (not the first relative/absolute parent) we need to substract
                    // first relative/absolute parent offset.
                    areaParentOffset = $(area).offsetParent().offset();
                    area.css({
                        top: item.offset().top - areaParentOffset.top - 5,
                        left: item.offset().left - areaParentOffset.left - min,
                        width: item.width() + min
                    });
                });
            },

            _drag: function () {
                var that = this;
                var dropped = false;
                var droparea = null;
                var dropzone = null;

<<<<<<< HEAD
                this.sortables.nestedSortable({
                    items: '.cms-draggable:not(.cms-draggable-disabled .cms-draggable)',
=======
                this.ui.sortables.nestedSortable({
                    items: '.cms-draggable',
>>>>>>> 7a63f056
                    handle: '.cms-dragitem',
                    placeholder: 'cms-droppable',
                    connectWith: this.ui.sortables,
                    tolerance: 'pointer',
                    toleranceElement: '> div',
                    dropOnEmpty: true,
                    helper: 'clone',
                    appendTo: '.cms-structure-content',
                    cursor: 'move',
                    opacity: 0.4,
                    zIndex: 9999999,
                    delay: 100,
                    refreshPositions: true,
                    // nestedSortable
                    listType: 'div.cms-draggables',
                    doNotClear: true,
                    disableNestingClass: 'cms-draggable-disabled',
                    errorClass: 'cms-draggable-disallowed',
                    //'hoveringClass': 'cms-draggable-hover',
                    // methods
                    over: function () {
                        actualizeEmptyPlaceholders();
                    },
                    start: function (e, ui) {
                        that.dragging = true;
                        // show empty
                        actualizeEmptyPlaceholders();
                        // ensure all menus are closed
                        // FIXME find a better way to expose submenus so we can properly call
                        // _hideSubnav
                        $('.cms-submenu').removeClass('cms-btn-active');
                        $('.cms-submenu-quicksearch, .cms-submenu-dropdown').hide();
                        // remove classes from empty dropzones
                        $('.cms-dragbar-empty').removeClass('cms-draggable-disallowed');
                        // keep in mind that caching cms-draggables query only works
                        // as long as we don't create them on the fly
                        that.ui.sortables.each(function () {
                            var element = $(this);
                            if (element.children().length === 0) {
                                element.show();
                            }
                        });
                        // fixes placeholder height
                        ui.item.addClass('cms-is-dragging');
                        ui.placeholder.css('height', ui.helper.css('height'));
                        // add overflow hidden to body
                        that.ui.content.css({
                            'overflow-x': 'hidden'
                        });
                    },

                    stop: function (event, ui) {
                        // TODO prevent everything if nothing really changed
                        that.dragging = false;
                        // hide empty
                        ui.item.removeClass('cms-is-dragging');

                        // cancel if isAllowed returns false
                        if (!that.state) {
                            return false;
                        }

                        // handle dropped event
                        if (dropped) {
                            droparea.prepend(ui.item);
                            dropped = false;
                        }

                        // we pass the id to the updater which checks within the backend the correct place
                        //var id = ui.item.attr('class').replace('cms-draggable cms-draggable-', '');
                        var id = that.getId(ui.item);
                        var plugin = $('.cms-plugin-' + id);

                        // check if we copy/paste a plugin or not
                        if (plugin.closest('.cms-clipboard').length) {
                            plugin.trigger('cms.plugin.update');
                        } else {
                            plugin.trigger('cms.plugins.update');
                        }

                        // reset placeholder without entries
                        that.ui.sortables.each(function () {
                            var element = $(this);
                            if (element.children().length === 0) {
                                element.hide();
                            }
                        });

                        // add overflow hidden to body
                        that.ui.content.css({
                            'overflow': ''
                        });
                        actualizeEmptyPlaceholders();
                    },
                    isAllowed: function (placeholder, placeholderParent, originalItem) {
                        // cancel if action is excecuted
                        if (CMS.API.locked) {
                            return false;
                        }
                        // getting restriction array
                        var bounds = [];
                        // save original state events
                        var original = $('.cms-plugin-' + that.getId(originalItem));
                        // cancel if item has no settings
                        if (original.length === 0 || original.data('settings') === null) {
                            return false;
                        }
                        var type = original.data('settings').plugin_type;
                        // prepare variables for bound
                        var holderId = that.getId(placeholder.closest('.cms-dragarea'));
                        var holder = $('.cms-placeholder-' + holderId);
                        var plugin = $('.cms-plugin-' + that.getId(placeholder.closest('.cms-draggable')));

                        // now set the correct bounds
                        if (holder.length) {
                            bounds = holder.data('settings').plugin_restriction;
                        }
                        if (plugin.length) {
                            bounds = plugin.data('settings').plugin_restriction;
                        }
                        if (dropzone) {
                            bounds = dropzone.data('settings').plugin_restriction;
                        }

                        // if parent has class disabled, dissalow drop
                        if (placeholder.parent().hasClass('cms-draggable-disabled')) {
                            return false;
                        }

                        // if restrictions is still empty, proceed
                        that.state = (bounds.length <= 0 || $.inArray(type, bounds) !== -1) ? true : false;

                        return that.state;
                    }
                });

                // attach escape event to cancel dragging
                this.ui.doc.on('keyup.cms', function (e, cancel) {
                    if (e.keyCode === KEYS.ESC || cancel) {
                        that.state = false;
                        that.ui.sortables.sortable('cancel');
                    }
                });

                // define droppable helpers
                this.ui.dropareas.droppable({
                    greedy: true,
                    accept: '.cms-draggable',
                    tolerance: 'pointer',
                    activeClass: 'cms-draggable-allowed',
                    hoverClass: 'cms-draggable-hover-allowed',
                    over: function (event) {
                        dropzone = $('.cms-placeholder-' + that.getId($(event.target).parent().prev()));
                        // reset other empty placeholders
                        $('.cms-dragbar-empty').removeClass('cms-draggable-disallowed');
                        if (that.state) {
                            $(event.target).removeClass('cms-draggable-disallowed');
                        } else {
                            $(event.target).addClass('cms-draggable-disallowed');
                        }
                    },
                    out: function (event) {
                        dropzone = null;
                        $(event.target).removeClass('cms-draggable-disallowed');
                    },
                    drop: function (event) {
                        dropped = true;
                        droparea = $(event.target).parent().nextAll('.cms-draggables').first();
                    }
                });
            }

        });
    });
})(CMS.$);<|MERGE_RESOLUTION|>--- conflicted
+++ resolved
@@ -98,7 +98,10 @@
                 }
 
                 // setup toolbar mode
-<<<<<<< HEAD
+                // FIXME this setTimeout is needed because
+                // plugins are initialized after all the scripts are processed
+                // which should be fixed btw. _resizeBoard wants plugins to be initialized,
+                // otherwise throws errors
                 setTimeout(function () {
                     if (that.settings.mode === 'structure') {
                         that.show(true);
@@ -106,18 +109,7 @@
                         // triggering hide here to switch proper classnames on switcher
                         that.hide(true);
                     }
-                }, 100);
-=======
-                if (this.settings.mode === 'structure') {
-                    // FIXME this setTimeout is needed because
-                    // plugins are initialized after all the scripts are processed
-                    // which should be fixed btw. _resizeBoard wants plugins to be initialized,
-                    // otherwise throws errors
-                    setTimeout(function () {
-                        that.show(true);
-                    }, 0);
-                }
->>>>>>> 7a63f056
+                }, 0);
 
                 // check if modes should be visible
                 if (this.ui.placeholders.length) {
@@ -360,13 +352,8 @@
                 var droparea = null;
                 var dropzone = null;
 
-<<<<<<< HEAD
-                this.sortables.nestedSortable({
+                this.ui.sortables.nestedSortable({
                     items: '.cms-draggable:not(.cms-draggable-disabled .cms-draggable)',
-=======
-                this.ui.sortables.nestedSortable({
-                    items: '.cms-draggable',
->>>>>>> 7a63f056
                     handle: '.cms-dragitem',
                     placeholder: 'cms-droppable',
                     connectWith: this.ui.sortables,
