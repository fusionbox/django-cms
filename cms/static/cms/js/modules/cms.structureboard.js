--- conflicted
+++ resolved
@@ -362,60 +362,10 @@
             // would be same as screen height, which is likely incorrect,
             // so triggering resize on window would force user scripts
             // to recalculate whatever is required there
-<<<<<<< HEAD
             this.ui.window.trigger('resize');
-=======
             var evt = document.createEvent('UIEvents');
             evt.initUIEvent('resize', true, false, window, 0);
             window.dispatchEvent(evt);
-
-            if (!CMS.config.simpleStructureBoard) {
-                this.ui.container.height(this.ui.doc.outerHeight());
-            }
-        },
-
-        /**
-         * Resizes the placeholder to fit their placement
-         * and the structure board.
-         *
-         * @method _resizeBoard
-         * @private
-         * @deprecated as of CMS 3.2
-         */
-        _resizeBoard: /* istanbul ignore next */ function () {
-            // calculate placeholder position
-            var id = null;
-            var area = null;
-            var min = null;
-            var areaParentOffset = null;
-            var that = this;
-
-            // have to delay since height changes when toggling modes
-            setTimeout(function () {
-                that.ui.container.height(that.ui.doc.outerHeight());
-            }, 0);
-
-            // start calculating
-            this.ui.placeholders.each(function (index, item) {
-                item = $(item);
-                id = item.data('settings').placeholder_id;
-                area = $('.cms-dragarea-' + id);
-                // to calculate the correct offset, we need to set the
-                // placeholders correct heights and than set the according position
-                item.height(area.outerHeight(true));
-                // set min width
-                min = (item.width()) ? 0 : 150;
-                // as area is "css positioned" and jquery offset function is relative to the
-                // document (not the first relative/absolute parent) we need to substract
-                // first relative/absolute parent offset.
-                areaParentOffset = $(area).offsetParent().offset();
-                area.css({
-                    top: item.offset().top - areaParentOffset.top - 5,
-                    left: item.offset().left - areaParentOffset.left - min,
-                    width: item.width() + min
-                });
-            });
->>>>>>> e48d54c0
         },
 
         /**
