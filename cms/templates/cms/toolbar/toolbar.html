{% load i18n l10n %}

{% language request.toolbar.toolbar_language %}
<div id="cms-toolbar" class="cms-reset{% if not user.is_authenticated %} cms-toolbar-auth{% endif %}{% if debug %} cms-toolbar-debug{% endif %}" dir="ltr">

	{# debug, tooltip #}
	<div class="cms-debug-bar"></div>
	<div class="cms-tooltip">{% trans "Double-click to edit" %}<span></span></div>

	{# start: toolbar #}
	<div class="cms-toolbar">
		<div class="cms-toolbar-left">
			{% include "cms/toolbar/items/logo.html" %}

			{% if not user.is_authenticated %}
			{% include "cms/toolbar/items/login.html" %}
			{% else %}
			<ul class="cms-toolbar-item cms-toolbar-item-navigation">
				{% for item in request.toolbar.get_left_items %}
					{{ item.render }}
				{% endfor %}
			</ul>
			{% endif %}
		</div>

		<div class="cms-toolbar-right">
			{% for item in request.toolbar.get_right_items %}
				{{ item.render }}
			{% endfor %}
		</div>
	</div>
	<div class="cms-toolbar-trigger"><a href="#" title="{% trans 'Toggle toolbar' %}"><span class="cms-icon cms-icon-arrow"></span></a></div>
	{# end: toolbar #}

	{# start: messages #}
<<<<<<< HEAD
	<div class="cms_messages">
		<div class="cms_messages-close" title="{% trans 'Close' %}"><span class="cms-icon cms-icon-close"></span></div>
		<div class="cms_messages-inner"></div>
=======
	<div class="cms-messages">
		<div class="cms-messages-close"></div>
		<div class="cms-messages-inner"></div>
>>>>>>> 0378a3f2
	</div>
	{# end: messages #}

	{# start: sidebar #}
	<div class="cms-sideframe">
		<div class="cms-sideframe-resize"><span class="cms-sideframe-knob"></span></div>
		<div class="cms-sideframe-frame"></div>
		<div class="cms-sideframe-shim"></div>
		<div class="cms-sideframe-btn">
			<div class="cms-sideframe-close"><span class="cms-icon cms-icon-close"></span></div>
			<div class="cms-sideframe-hide"><span class="cms-icon cms-icon-arrow"></span></div>
			<div class="cms-sideframe-maximize"><span class="cms-icon cms-icon-window"></span></div>
		</div>
		<div class="cms-sideframe-copy"></div>
	</div>
	{# end: sidebar #}

	{# start: addons #}
	{{ addons }}
	{# end: addons #}

	{# start: modal #}
	<div class="cms-modal">
		<div class="cms-modal-head">
			<span class="cms-modal-title">&nbsp;</span>
			<span class="cms-modal-collapse cms-icon cms-icon-minus" title="{% trans 'Minimize' %}"></span>
			<span class="cms-modal-maximize cms-icon cms-icon-window" title="{% trans 'Maximize' %}"></span>
			<span class="cms-modal-close cms-icon cms-icon-close" title="{% trans 'Close' %}"></span>
		</div>
		<div class="cms-modal-body">
			<div class="cms-modal-shim"></div>
			<div class="cms-modal-frame"></div>
		</div>
		<div class="cms-modal-foot">
			<div class="cms-modal-breadcrumb">
				<span class="cms-modal-breadcrumb-title cms-icon cms-icon-home" title="{% trans 'Start' %}"></span>
				<span class="cms-modal-breadcrumb-items">&nbsp;</span>
			</div>
			<div class="cms-modal-buttons"></div>
			<div class="cms-modal-resize"><span class="cms-icon cms-icon-handler"></span></div>
		</div>
	</div>
	{# end: modal #}

	{# start: structure #}
	<div class="cms-structure">
		<div class="cms-structure-content">
			{% for placeholder in request.toolbar.placeholders.values %}
			<div class="cms-dragarea cms-dragarea-{{ placeholder.pk|unlocalize }}{% if placeholder.is_static %} cms-dragarea-static{% endif %}">
				{% include "cms/toolbar/dragbar.html" with placeholder=placeholder language=language %}

				{# <div class="cms-dragitem cms-dragitem-1888"> #}
				<div class="cms-draggables">
				{% with placeholder.slot as slot %}
				{% for plugin in placeholder.get_cached_plugins %}
					{% include "cms/toolbar/dragitem.html" with plugin=plugin %}
				{% endfor %}
				{% endwith %}
				</div>
				{# </div> #}
			</div>
			{% endfor %}
		</div>
		<div class="cms-structure-dimmer"></div>
	</div>
	{# end: structure #}

	{% if request.toolbar.redirect_url %}
	<div class="cms-screenblock">
		<div class="cms-screenblock-inner">
			<h1>{% trans "This page has no preview!" %}</h1>
			<p>{% trans "It is being redirected to:" %} <a href="{{ request.toolbar.redirect_url }}">{{ request.toolbar.redirect_url }}</a></p>
		</div>
	</div>
	{% endif %}
</div>
{% endlanguage %}<|MERGE_RESOLUTION|>--- conflicted
+++ resolved
@@ -33,15 +33,9 @@
 	{# end: toolbar #}
 
 	{# start: messages #}
-<<<<<<< HEAD
-	<div class="cms_messages">
-		<div class="cms_messages-close" title="{% trans 'Close' %}"><span class="cms-icon cms-icon-close"></span></div>
-		<div class="cms_messages-inner"></div>
-=======
 	<div class="cms-messages">
-		<div class="cms-messages-close"></div>
+		<div class="cms-messages-close" title="{% trans 'Close' %}"><span class="cms-icon cms-icon-close"></span></div>
 		<div class="cms-messages-inner"></div>
->>>>>>> 0378a3f2
 	</div>
 	{# end: messages #}
 
