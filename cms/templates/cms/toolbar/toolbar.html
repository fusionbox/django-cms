{% load i18n adminmedia %}
<script type="text/javascript" src="{% admin_media_prefix %}js/jquery.min.js"></script>
<script type="text/javascript" src="{{ CMS_MEDIA_URL }}js/libs/classy-1.3.1.js"></script>
<script type="text/javascript" src="{{ CMS_MEDIA_URL }}js/plugins/jquery.cookie.js"></script>
<script type="text/javascript" src="{{ CMS_MEDIA_URL }}js/plugins/cms.base.js"></script>
<script type="text/javascript" src="{{ CMS_MEDIA_URL }}js/plugins/cms.toolbar.js"></script>
<script type="text/javascript" src="{{ CMS_MEDIA_URL }}js/plugins/cms.placeholders.js"></script>
<script type="text/javascript">
//<![CDATA[
jQuery(document).ready(function ($) {
	// load css file
	$('<link>').appendTo('head').attr({
		rel: 'stylesheet', type: 'text/css',
		href: '{{ CMS_MEDIA_URL }}css/plugins/cms.toolbar.css'
	});
	$('<link>').appendTo('head').attr({
		rel: 'stylesheet', type: 'text/css',
		href: '{{ CMS_MEDIA_URL }}css/plugins/cms.placeholders.css'
	});

	// invoke helpers method for toolbar
	CMS.Helpers = new CMS.Helpers();

	// initialize toolbar and pass options and items
	CMS.Toolbar = new CMS.Toolbar('#cms_toolbar', {{ CMS_TOOLBAR_CONFIG|safe }});

	// initialize placeholders and pass options
	CMS.Placeholders = new CMS.Placeholders('#cms_toolbar', {
		{% if request.toolbar.edit_mode %}'edit_mode': true,{% endif %}
		'urls': {
			'cms_page_move_plugin': '{% url admin:cms_page_move_plugin %}',
			'cms_page_changelist': '{% url admin:cms_page_changelist %}',
			'cms_page_change_template': '{% if page %}{% url admin:cms_page_change_template page.pk %}{% else %}null{% endif %}',
			'cms_page_add_plugin': '{% url admin:cms_page_add_plugin %}',
			'cms_page_remove_plugin': '{% url admin:cms_page_remove_plugin %}'
		},
		'lang': {
			'move_warning': '{% trans "The selected element can not be moved to the desired location." %}',
			'delete_request': '{% trans "Are you sure you want to delete this plugin?" %}',
			'cancel': '{% trans "Cancel" %}'
		}
	});

	// initialize security patch
	CMS.Security = new CMS.Security();
	CMS.Security.csrf();
});
//]]>
</script>

<div id="cms_toolbar" class="cms_reset" style="display:none;">
	<!-- start: toolbar -->
	<div class="cms_toolbar">
		<div id="cms_toolbar-toggle">
			<a href="#" class="cms_toolbar-btn cms_toolbar-btn_left">
				<span class="cms_toolbar-btn_right cms_toolbar_icon-toggle">
					<span class="cms_toolbar_icon">&nbsp;</span>
					<span class="cms_toolbar_icon-hide">{% trans "Show/Hide toolbar" %}</span>
				</span>
			</a>
		</div>
		<div id="cms_toolbar-toolbar">
			<div class="cms_toolbar-left"></div>
			<div class="cms_toolbar-right"></div>
		</div>
	</div>
	<!-- end: toolbar -->

	<!-- start: placeholders -->
	<div id="cms_placeholder-dim"></div>
	<div id="cms_placeholder-content"><div class="cms_placeholder-content_inner cms_placeholder-content_loader"></div></div>
	<div id="cms_placeholder-overlay">
		<ul class="cms_placeholder-options">
			<li class="first"><a href="#" class="cms_placeholder-icon cms_placeholder-icon_edit" rel="edit">edit</a></li>
			<li><a href="#" class="cms_placeholder-icon cms_placeholder-icon_up" rel="moveup">up</a></li>
			<li><a href="#" class="cms_placeholder-icon cms_placeholder-icon_down" rel="movedown">down</a></li>
			<li><a href="#" class="cms_placeholder-icon cms_placeholder-icon_delete" rel="delete">delete</a></li>
			<li>
				<a href="#" class="cms_placeholder-icon cms_placeholder-icon_more" rel="more">more</a>
				<ul class="cms_placeholder-options_more cms_placeholder-subnav">
					<li class="cms_placeholder-subnav-title"><span>{% trans "Move to placeholder" %}</span>
						<ul><li><span>&nbsp;</span></li></ul>
					</li>
				</ul>
			</li>
		</ul>
		<div class="cms_placeholder-overlay_bg"></div>
	</div>
	<div id="cms_placeholder-success"><div class="cms_placeholder-success_inner"></div></div>
	<!-- end: placeholders -->

	<!-- template: anchor -->
	{% include "cms/toolbar/items/anchor.html" %}

<<<<<<< HEAD
<div id="cms_toolbar_mini">
    <a href="#" id="cms_toolbar_openbutton" class="cms_toolbar_button"><span><strong>Open</strong></span></a>
</div>
<div id="cms_toolbar" class="cms_toolbar cms_toolbar_editmode_toggle_{% if edit %}on{% else %}off{% endif%}">
    <div id="cms_toolbar_col1">
        <a href="http://www.django-cms.org/" id="cms_toolbar_logo"><span>django CMS</span></a>
        {% if auth %}
            <div id="cms_toolbar_editmode_toggle">
                <span>{% trans "Edit mode" %}</span>
                <a id="cms_toolbar_edit_button_{% if edit %}on{% else %}off{% endif%}" href="#">toggle</a>
            </div>
            {% if page.last_page_states %}
            <div id="cms_toolbar_statusbar">
                <div>
                    <span>{% trans "Status" %}:</span>
                    <em>
                        {% for state in page.last_page_states %}                    
                            {{ state.get_action_display }}    
                        {% endfor %}                
                    </em>
                </div>
            </div>        
            {% endif %}
        {% else %}
        <form method="post" action="" id="cms_toolbar_loginform" {% if auth_error %}class="cms_toolbar_error"{% endif %}>{% csrf_token %}
            <label for="cms_username">{% trans "Username" %}</label>
            <input type="text" name="cms_username" class="cms_textinput"></input>
            <label for="cms_password">{% trans "Password" %}</label>
            <input type="password" name="cms_password" class="cms_textinput"></input>
            <input type="submit" name="submit" value="{% trans "login" %}" class="cms_submit"></input>
            <a href="#" class="cms_toolbar_button"><span>{% trans "login" %}</span></a>        
        </form>
        {% endif %}    
    </div>
    <div id="cms_toolbar_col2">
        {% if edit and page %}
        {% if auth and moderator %}
            {% if moderator_should_approve and has_moderate_permission %}
            <a id="cms_toolbar_approvebutton" href="{% url admin:cms_page_approve_page page.pk %}" class="cms_toolbar_btn cms_toolbar_green" title="{% trans 'Approve directly' %}">
                <span class="state">{{ page_moderator_state.label }}</span>
            </a>
            {% else %}
                {% if has_publish_permission %}
                <a id="cms_toolbar_publishbutton" href="{% url admin:cms_page_publish_page page.pk %}" class="cms_toolbar_btn cms_toolbar_blue" title="{% trans 'Publish' %}">
                    <span class="state">Publish</span>
                </a>
                {% else %}
                    <a id="cms_toolbar_requestapproval" href="{% url admin:cms_page_approve_page page.pk %}" class="cms_toolbar_btn cms_toolbar_blue" title="{% trans 'Request Approval' %}">
                        <span class="state">Request Approval</span>
                    </a>
                {% endif %}
            {% endif %}
        {% endif %}
        {% endif %}
        <!-- a href="#" id="cms_toolbar_savebutton" class="cms_toolbar_button"><span>Save</span></a-->
        {% if auth and has_change_permission %}
        <div id="cms_toolbar_templatebutton" class="cms_toolbar_templatebutton cms_toolbar_button cms_toolbar_submenubutton"><span><strong>{% trans "Template" %}</strong><em>arrow</em></span>        
            <ul id="cms_toolbar_template_menu" class="cms_toolbar_submenu">
                {% for template in templates %}
                <li class="{% ifequal template.0 page.template %}selected {% endifequal %}{% if forloop.first %}first{% endif %}{% if forloop.last %}last{% endif %}"><a href="#{{ template.0 }}">{{ template.1 }}</a></li>
                {% endfor %}
            </ul>
        </div>
        {% endif %}
        {% if auth %}
        <div id="cms_toolbar_pagebutton" class="cms_toolbar_pagebutton cms_toolbar_button cms_toolbar_submenubutton"><span><strong>{% trans "Page" %}</strong><em>arrow</em></span>        
            <ul id="cms_toolbar_page_menu" class="cms_toolbar_submenu">                
                <li class="first"><a href="{% url admin:cms_page_changelist %}"><span class="cms_toolbar_icon_move">{% trans "move" %}</span>{% trans "Move/add Pages" %}</a></li>
                {% if has_add_page_permission %}
                <li><a href="{% url admin:cms_page_add %}?target={{ page.pk }}&amp;position=last-child"><span class="cms_toolbar_icon_add_child">{% trans "add child" %}</span>{% trans "Add child page" %}</a></li>
                <li><a href="{% url admin:cms_page_add %}?{% if page.parent_id %}target={{ page.parent_id }}&amp;position=last-child{% endif %}"><span class="cms_toolbar_icon_add_sibling">{% trans "add sibling" %}</span>{% trans "Add sibling page" %}</a></li>
                {% endif %}
                {% if has_delete_permission %}<li class="last"><a href="{% url admin:cms_page_delete page.pk %}"><span class="cms_toolbar_icon_delete">{% trans "delete" %}</span>{% trans "Delete Page" %}</a></li>{% endif %}
            </ul>
        </div>
        {% endif %}
        <div id="cms_toolbar_settingsbutton" class="cms_toolbar_settingsbutton cms_toolbar_button cms_toolbar_submenubutton"><span><strong>Settings</strong><em>arrow</em></span>        
            <ul id="cms_toolbar_settings_menu" class="cms_toolbar_submenu">                
                <li class="first"><a href="{% url admin:index %}"><span class="cms_toolbar_icon_edit">{% trans "edit" %}</span>{% trans "Site Administration" %}</a></li>
                {% if auth %}
                {% if has_change_permission %}<li><a href="{% url admin:cms_page_change page.pk %}"><span class="cms_toolbar_icon_padeadmin">Icon</span>{% trans "Page Settings" %}</a></li>
                <!--li><a href="#"><span class="cms_toolbar_icon_pageunpublish">Icon</span>Unpublish Page</a></li-->
                <li><a href="{% url admin:cms_page_history page.pk %}"><span class="cms_toolbar_icon_history">{% trans "history" %}</span>{% trans "View History" %}</a></li>
                {% endif %}
                {% endif %}
            </ul>
        </div>
        {% if auth %}
        <form method="post" action="" id="cms_toolbar_logoutform" {% if auth_error %}class="cms_toolbar_error"{% endif %}>{% csrf_token %}
            <fieldset>
            <input type="submit" name="logout_submit" value="{% trans "Logout" %}" class="cms_submit" />
            <a href="#" class="cms_toolbar_button" id="cms_toolbar_logoutbutton" ><span><strong>{% trans "Lock" %}</strong><em>{% trans "Logout" %}</em></span></a>
            </fieldset>
        </form>
        {% endif %}
        <a href="#" id="cms_toolbar_closebutton" class="cms_toolbar_button cms_toolbar_iconbutton"><span><strong>{% trans "Close" %}</strong></span></a>
    </div>
=======
	<!-- template: switcher -->
	{% include "cms/toolbar/items/switcher.html" %}
>>>>>>> 85c48e90

	<!-- template: button -->
	{% include "cms/toolbar/items/button.html" %}

	<!-- template: list -->
	{% include "cms/toolbar/items/list.html" %}

	<!-- item: html - login -->
	{% include "cms/toolbar/items/login.html" %}
</div><|MERGE_RESOLUTION|>--- conflicted
+++ resolved
@@ -92,108 +92,8 @@
 	<!-- template: anchor -->
 	{% include "cms/toolbar/items/anchor.html" %}
 
-<<<<<<< HEAD
-<div id="cms_toolbar_mini">
-    <a href="#" id="cms_toolbar_openbutton" class="cms_toolbar_button"><span><strong>Open</strong></span></a>
-</div>
-<div id="cms_toolbar" class="cms_toolbar cms_toolbar_editmode_toggle_{% if edit %}on{% else %}off{% endif%}">
-    <div id="cms_toolbar_col1">
-        <a href="http://www.django-cms.org/" id="cms_toolbar_logo"><span>django CMS</span></a>
-        {% if auth %}
-            <div id="cms_toolbar_editmode_toggle">
-                <span>{% trans "Edit mode" %}</span>
-                <a id="cms_toolbar_edit_button_{% if edit %}on{% else %}off{% endif%}" href="#">toggle</a>
-            </div>
-            {% if page.last_page_states %}
-            <div id="cms_toolbar_statusbar">
-                <div>
-                    <span>{% trans "Status" %}:</span>
-                    <em>
-                        {% for state in page.last_page_states %}                    
-                            {{ state.get_action_display }}    
-                        {% endfor %}                
-                    </em>
-                </div>
-            </div>        
-            {% endif %}
-        {% else %}
-        <form method="post" action="" id="cms_toolbar_loginform" {% if auth_error %}class="cms_toolbar_error"{% endif %}>{% csrf_token %}
-            <label for="cms_username">{% trans "Username" %}</label>
-            <input type="text" name="cms_username" class="cms_textinput"></input>
-            <label for="cms_password">{% trans "Password" %}</label>
-            <input type="password" name="cms_password" class="cms_textinput"></input>
-            <input type="submit" name="submit" value="{% trans "login" %}" class="cms_submit"></input>
-            <a href="#" class="cms_toolbar_button"><span>{% trans "login" %}</span></a>        
-        </form>
-        {% endif %}    
-    </div>
-    <div id="cms_toolbar_col2">
-        {% if edit and page %}
-        {% if auth and moderator %}
-            {% if moderator_should_approve and has_moderate_permission %}
-            <a id="cms_toolbar_approvebutton" href="{% url admin:cms_page_approve_page page.pk %}" class="cms_toolbar_btn cms_toolbar_green" title="{% trans 'Approve directly' %}">
-                <span class="state">{{ page_moderator_state.label }}</span>
-            </a>
-            {% else %}
-                {% if has_publish_permission %}
-                <a id="cms_toolbar_publishbutton" href="{% url admin:cms_page_publish_page page.pk %}" class="cms_toolbar_btn cms_toolbar_blue" title="{% trans 'Publish' %}">
-                    <span class="state">Publish</span>
-                </a>
-                {% else %}
-                    <a id="cms_toolbar_requestapproval" href="{% url admin:cms_page_approve_page page.pk %}" class="cms_toolbar_btn cms_toolbar_blue" title="{% trans 'Request Approval' %}">
-                        <span class="state">Request Approval</span>
-                    </a>
-                {% endif %}
-            {% endif %}
-        {% endif %}
-        {% endif %}
-        <!-- a href="#" id="cms_toolbar_savebutton" class="cms_toolbar_button"><span>Save</span></a-->
-        {% if auth and has_change_permission %}
-        <div id="cms_toolbar_templatebutton" class="cms_toolbar_templatebutton cms_toolbar_button cms_toolbar_submenubutton"><span><strong>{% trans "Template" %}</strong><em>arrow</em></span>        
-            <ul id="cms_toolbar_template_menu" class="cms_toolbar_submenu">
-                {% for template in templates %}
-                <li class="{% ifequal template.0 page.template %}selected {% endifequal %}{% if forloop.first %}first{% endif %}{% if forloop.last %}last{% endif %}"><a href="#{{ template.0 }}">{{ template.1 }}</a></li>
-                {% endfor %}
-            </ul>
-        </div>
-        {% endif %}
-        {% if auth %}
-        <div id="cms_toolbar_pagebutton" class="cms_toolbar_pagebutton cms_toolbar_button cms_toolbar_submenubutton"><span><strong>{% trans "Page" %}</strong><em>arrow</em></span>        
-            <ul id="cms_toolbar_page_menu" class="cms_toolbar_submenu">                
-                <li class="first"><a href="{% url admin:cms_page_changelist %}"><span class="cms_toolbar_icon_move">{% trans "move" %}</span>{% trans "Move/add Pages" %}</a></li>
-                {% if has_add_page_permission %}
-                <li><a href="{% url admin:cms_page_add %}?target={{ page.pk }}&amp;position=last-child"><span class="cms_toolbar_icon_add_child">{% trans "add child" %}</span>{% trans "Add child page" %}</a></li>
-                <li><a href="{% url admin:cms_page_add %}?{% if page.parent_id %}target={{ page.parent_id }}&amp;position=last-child{% endif %}"><span class="cms_toolbar_icon_add_sibling">{% trans "add sibling" %}</span>{% trans "Add sibling page" %}</a></li>
-                {% endif %}
-                {% if has_delete_permission %}<li class="last"><a href="{% url admin:cms_page_delete page.pk %}"><span class="cms_toolbar_icon_delete">{% trans "delete" %}</span>{% trans "Delete Page" %}</a></li>{% endif %}
-            </ul>
-        </div>
-        {% endif %}
-        <div id="cms_toolbar_settingsbutton" class="cms_toolbar_settingsbutton cms_toolbar_button cms_toolbar_submenubutton"><span><strong>Settings</strong><em>arrow</em></span>        
-            <ul id="cms_toolbar_settings_menu" class="cms_toolbar_submenu">                
-                <li class="first"><a href="{% url admin:index %}"><span class="cms_toolbar_icon_edit">{% trans "edit" %}</span>{% trans "Site Administration" %}</a></li>
-                {% if auth %}
-                {% if has_change_permission %}<li><a href="{% url admin:cms_page_change page.pk %}"><span class="cms_toolbar_icon_padeadmin">Icon</span>{% trans "Page Settings" %}</a></li>
-                <!--li><a href="#"><span class="cms_toolbar_icon_pageunpublish">Icon</span>Unpublish Page</a></li-->
-                <li><a href="{% url admin:cms_page_history page.pk %}"><span class="cms_toolbar_icon_history">{% trans "history" %}</span>{% trans "View History" %}</a></li>
-                {% endif %}
-                {% endif %}
-            </ul>
-        </div>
-        {% if auth %}
-        <form method="post" action="" id="cms_toolbar_logoutform" {% if auth_error %}class="cms_toolbar_error"{% endif %}>{% csrf_token %}
-            <fieldset>
-            <input type="submit" name="logout_submit" value="{% trans "Logout" %}" class="cms_submit" />
-            <a href="#" class="cms_toolbar_button" id="cms_toolbar_logoutbutton" ><span><strong>{% trans "Lock" %}</strong><em>{% trans "Logout" %}</em></span></a>
-            </fieldset>
-        </form>
-        {% endif %}
-        <a href="#" id="cms_toolbar_closebutton" class="cms_toolbar_button cms_toolbar_iconbutton"><span><strong>{% trans "Close" %}</strong></span></a>
-    </div>
-=======
 	<!-- template: switcher -->
 	{% include "cms/toolbar/items/switcher.html" %}
->>>>>>> 85c48e90
 
 	<!-- template: button -->
 	{% include "cms/toolbar/items/button.html" %}
