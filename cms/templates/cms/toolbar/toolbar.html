--- conflicted
+++ resolved
@@ -93,11 +93,7 @@
 	<div class="cms_structure">
 		<div class="cms_structure-content">
 			{% for placeholder in request.toolbar.placeholders.values %}
-<<<<<<< HEAD
-			<div class="cms_dragarea cms_dragarea-{{ placeholder.pk }}{% if placeholder.is_static %} cms_dragarea-stack{% endif %}">
-=======
 			<div class="cms_dragarea cms_dragarea-{{ placeholder.pk }}{% if placeholder.is_static %} cms_dragarea-static{% endif %}">
->>>>>>> eb80e1b0
 				{% include "cms/toolbar/dragbar.html" with placeholder=placeholder language=language %}
 
 				{# <div class="cms_dragitem cms_dragitem-1888"> #}
