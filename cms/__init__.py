--- conflicted
+++ resolved
@@ -1,9 +1,5 @@
 # -*- coding: utf-8 -*-
-<<<<<<< HEAD
-__version__ = '2.3.post0'
-=======
 __version__ = '2.3.1'
->>>>>>> 3ddb67d2
 
 # patch settings 
 try:
