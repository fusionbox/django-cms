from cms.models import CMSPlugin
from cms.exceptions import SubClassNeededError, MissingFormError
from django.forms.models import ModelForm
from django.conf import settings
from django.utils.encoding import smart_str
from django.contrib import admin

class CMSPluginBase(admin.ModelAdmin):
    name = ""
    form = None
    change_form_template = None
    render_template = None
    model = CMSPlugin
<<<<<<< HEAD
    opts = {}
    placeholders = None # a tupple with placeholder names this plugin can be placed. All if empty
=======
    placeholders = None # a tupple with placehodler names this plugin can be placed. All if empty
    text_enabled = False
>>>>>>> a7c96c90
    
    def __init__(self):
        if self.model:
            if not CMSPlugin in self.model._meta.parents and self.model != CMSPlugin:
                raise SubClassNeededError, "plugin model needs to subclass CMSPlugin" 
            if not self.form:
                class DefaultModelForm(ModelForm):
                    class Meta:
                        model = self.model
                        exclude = ('page', 'position', 'placeholder', 'language', 'plugin_type')
                self.form = DefaultModelForm

      
    def render(self, context, placeholder):
        raise NotImplementedError, "render needs to be implemented"
    
    def get_form(self, request, placeholder):
        """
        used for editing the plugin
        """
        if self.form:
            return self.form
        raise MissingFormError("this plugin doesn't have a form")
    
    def icon_src(self, instance):
        """
        Return the URL for an image to be used for an icon for this
        plugin instance in a text editor.
        """
        raise NotImplementedError

    def icon_alt(self, instance):
        """
        Return the 'alt' text to be used for an icon representing
        the plugin object in a text editor.
        """
        return "%s - %s" % (unicode(self.name), unicode(instance))
    
    def __repr__(self):
        return smart_str(self.name)
    
    def __unicode__(self):
        return self.name<|MERGE_RESOLUTION|>--- conflicted
+++ resolved
@@ -11,13 +11,9 @@
     change_form_template = None
     render_template = None
     model = CMSPlugin
-<<<<<<< HEAD
     opts = {}
     placeholders = None # a tupple with placeholder names this plugin can be placed. All if empty
-=======
-    placeholders = None # a tupple with placehodler names this plugin can be placed. All if empty
     text_enabled = False
->>>>>>> a7c96c90
     
     def __init__(self):
         if self.model:
