# -*- coding: utf-8 -*-
from cms.utils.conf import get_cms_setting
from cms.utils import get_template_from_request
import warnings
<<<<<<< HEAD
=======

>>>>>>> fa7f41fb

def cms_settings(request):
    """
    Adds cms-related variables to the context.
    """
            
    return {
        'CMS_MEDIA_URL': get_cms_setting('MEDIA_URL'),
        'CMS_TEMPLATE': lambda: get_template_from_request(request),
    }


def media(request):
    warnings.warn('cms.context_processors.media has been deprecated in favor of'
                  'cms.context_processors.cms_settings. Please update your'
                  'configuration', DeprecationWarning)
    return cms_settings(request)<|MERGE_RESOLUTION|>--- conflicted
+++ resolved
@@ -2,10 +2,6 @@
 from cms.utils.conf import get_cms_setting
 from cms.utils import get_template_from_request
 import warnings
-<<<<<<< HEAD
-=======
-
->>>>>>> fa7f41fb
 
 def cms_settings(request):
     """
