from django import template
from django.core.cache import cache
from cms import settings
from cms.utils import get_language_from_request,\
    get_extended_navigation_nodes, find_children, cut_levels, find_selected
from django.core.mail import send_mail
from django.contrib.sites.models import Site
from django.utils.safestring import mark_safe
from cms.utils.moderator import get_page_model, get_title_model, get_cmsplugin_model
from cms.models import Page
register = template.Library()


def show_menu(context, from_level=0, to_level=100, extra_inactive=0, extra_active=100, template="cms/menu.html", next_page=None, root_id=None):
    """
    render a nested list of all children of the pages
    from_level: is the start level
    to_level: is the max level rendered
    render_children: if set to True will render all not direct ascendants too
    """
    request = context['request']
    PageModel = get_page_model(request)
    TitleModel = get_title_model(request)
    
    site = Site.objects.get_current()
    lang = get_language_from_request(request)
    current_page = request.current_page
    
    if not next_page: #new menu... get all the data so we can save a lot of queries
        ids = []
        children = []
        ancestors = []
        if current_page:
            alist = current_page.get_ancestors().values_list('id', 'soft_root')
        else:# maybe the active node is in an extender?
            alist = []
            extenders = PageModel.objects.published().filter(in_navigation=True, 
                                                        site=site, 
                                                        level__lte=to_level)
            extenders = extenders.exclude(navigation_extenders__isnull=True).exclude( navigation_extenders__exact="")
            for ext in extenders:
                ext.childrens = []
                ext.ancestors_ascending = []
                get_extended_navigation_nodes(request, 100, [ext], ext.level, 100, 100, False, ext.navigation_extenders)
                if hasattr(ext, "ancestor"):
                    alist = list(ext.get_ancestors().values_list('id', 'soft_root'))
                    alist = [(ext.pk, ext.soft_root)] + alist
                    break
        filters = {'in_navigation' : True, 
                   'site' : site,
                   'level__lte' : to_level}
        #check the ancestors for softroots
<<<<<<< HEAD
        
        soft_root_start = 0
        for p in alist:
            ancestors.append(p[0])
            if p[1]:
                soft_root = PageModel.objects.get(pk=p[0])
                filters['lft__gte'] = soft_root.lft
                filters['rght__lte'] = soft_root.rght
                filters['tree_id'] = soft_root.tree_id
                from_level = soft_root.level
                soft_root_start = soft_root.level
        if current_page and current_page.soft_root: 
            filters['tree_id'] = current_page.tree_id
            filters['lft__gte'] = current_page.lft
            filters['rght__lte'] = current_page.rght
            from_level = current_page.level
            soft_root_start = current_page.level
        if root_page:
            if isinstance(root_page, int):
                root_page = PageModel.objects.get(pk=root_page)
            if isinstance(root_page, PageModel):
                root_page = PageModel.objects.get(pk=root_page.id)
            elif isinstance(root_page, unicode):
                root_page = PageModel.objects.get(reverse_id=root_page)
=======
        soft_root_pk = None
        for p in alist:
            ancestors.append(p[0])
            if p[1]:
                soft_root_pk = p[0]
        #modify filters if we don't start from the root
        root_page = None
        if root_id:
            root_page = Page.objects.get(reverse_id=root_page)
        else:
            if current_page and current_page.soft_root:
                root_page = current_page
                soft_root_pk = current_page.pk
            elif soft_root_pk:
                root_page = Page.objects.get(pk=soft_root_pk)
        if root_page:
>>>>>>> 04da10fc
            filters['tree_id'] = root_page.tree_id
            filters['lft__gt'] = root_page.lft
            filters['rght__lt'] = root_page.rght
            filters['level__lte'] = root_page.level + to_level
            db_from_level = root_page.level + from_level
        else:
            db_from_level = from_level
        if settings.CMS_HIDE_UNTRANSLATED:
            filters['title_set__language'] = lang
        pages = PageModel.objects.published().filter(**filters).order_by('tree_id', 
                                                                    'parent', 
                                                                    'lft')
        
        pages = list(pages)
        if root_page:
            pages = [root_page] + pages
        all_pages = pages[:]
        root_level = getattr(root_page, 'level', None)
        for page in pages:# build the tree
            if page.level >= db_from_level:
                ids.append(page.pk)
            if page.level == 0 or page.level == root_level:
                page.ancestors_ascending = []
                page.menu_level = 0 - from_level
                page.childrens = []
                children.append(page)
                if page.pk == soft_root_pk:
                    page.soft_root = False #ugly hack for the recursive function
                if current_page:
                    pk = current_page.pk
                else:
                    pk = -1
                find_children(page, pages, extra_inactive, extra_active, ancestors, pk, request=request, to_levels=to_level)
                if page.pk == soft_root_pk:
                    page.soft_root = True
<<<<<<< HEAD
        if from_level > 0:
            children = cut_levels(children, from_level)
        titles = list(TitleModel.objects.filter(page__in=ids, language=lang))
=======
        if db_from_level > 0:
            children = cut_levels(children, db_from_level)
        titles = list(Title.objects.filter(page__in=ids, language=lang))
>>>>>>> 04da10fc
        for page in all_pages:# add the title and slugs and some meta data
            for title in titles:
                if title.page_id == page.pk:
                    page.title_cache = title
                    #titles.remove(title)
            if page.pk in ancestors:
                page.ancestor = True
            if current_page and page.parent_id == current_page.parent_id and not page.pk == current_page.pk:
                page.sibling = True
    else:
        children = next_page.childrens
    context.update({'children':children,
                    'template':template,
                    'from_level':from_level,
                    'to_level':to_level,
                    'extra_inactive':extra_inactive,
                    'extra_active':extra_active})
    return context
show_menu = register.inclusion_tag('cms/dummy.html', takes_context=True)(show_menu)


def show_menu_below_id(context, root_id=None, from_level=0, to_level=100, extra_inactive=0, extra_active=100, template_file="cms/menu.html", next_page=None):
    return show_menu(context, from_level, to_level, extra_inactive, extra_active, template_file, next_page, root_id=root_id)
register.inclusion_tag('cms/dummy.html', takes_context=True)(show_menu_below_id)


def show_sub_menu(context, levels=100, template="cms/sub_menu.html"):
    """Get the root page of the current page and 
    render a nested list of all root's children pages"""
    request = context['request']
    PageModel = get_page_model(request)
    TitleModel = get_title_model(request)
    
    lang = get_language_from_request(request)
    site = Site.objects.get_current()
    children = []
    page = request.current_page
    if page:
        root = page.get_root()
        filters = {'in_navigation':True, 
                  'lft__gt':page.lft, 
                  'rght__lt':page.rght, 
                  'tree_id':page.tree_id, 
                  'level__lte':page.level+levels, 
                  'site':site}
        if settings.CMS_HIDE_UNTRANSLATED:
            filters['title_set__language'] = lang
        pages = PageModel.objects.published().filter(**filters)
        ids = []
        pages = list(pages)
        all_pages = pages[:]
        page.ancestors_ascending = []
        page.childrens = []
        for p in pages:
            p.descendant  = True
            ids.append(p.pk)
        page.selected = True
        page.menu_level = -1
        was_soft_root = False
        if page.soft_root:
            was_soft_root = True
            page.soft_root = False
        find_children(page, pages, levels, levels, [], page.pk, request=request)
        if was_soft_root:
            page.soft_root = True
        children = page.childrens
        titles = TitleModel.objects.filter(page__in=ids, language=lang)
        for p in all_pages:# add the title and slugs and some meta data
            for title in titles:
                if title.page_id == p.pk:
                    p.title_cache = title
        from_level = page.level
        to_level = page.level+levels
        extra_active = extra_inactive = levels
    else:
        extenders = PageModel.objects.published().filter(in_navigation=True, site=site)
        extenders = extenders.exclude(navigation_extenders__isnull=True).exclude(navigation_extenders__exact="")
        children = []
        from_level = 0
        to_level = 0
        extra_active = 0
        extra_inactive = 0
        for ext in extenders:
            ext.childrens = []
            ext.ancestors_ascending = []
            nodes = get_extended_navigation_nodes(request, 100, [ext], ext.level, 100, levels, False, ext.navigation_extenders)
            if hasattr(ext, "ancestor"):
                selected = find_selected(nodes)
                if selected:
                    children = selected.childrens
                    from_level = selected.level
                    to_level =  from_level+levels
                    extra_active = extra_inactive = levels
    context.update({'children':children,
                    'template':template,
                    'from_level':from_level,
                    'to_level':to_level,
                    'extra_inactive':extra_inactive,
                    'extra_active':extra_active})
    return context
show_sub_menu = register.inclusion_tag('cms/dummy.html',
                                       takes_context=True)(show_sub_menu)
                                            

def show_breadcrumb(context, start_level=0, template="cms/breadcrumb.html"):
    request = context['request']
    PageModel = get_page_model(request)
    TitleModel = get_title_model(request)
    page = request.current_page
    lang = get_language_from_request(request)
    if page:
        ancestors = list(page.get_ancestors())
        ancestors.append(page)
        home = PageModel.objects.get_home()
        if ancestors and ancestors[0].pk != home.pk: 
            ancestors = [home] + ancestors
        ids = [page.pk]
        for anc in ancestors:
            ids.append(anc.pk)
        titles = TitleModel.objects.filter(page__in=ids, language=lang)
        for anc in ancestors:
            for title in titles:
                if title.page_id == anc.pk:
                    anc.title_cache = title
        for title in titles:
            if title.page_id == page.pk:
                page.title_cache = title
    else:
        site = Site.objects.get_current()
        ancestors = []
        extenders = PageModel.objects.published().filter(in_navigation=True, site=site)
        extenders = extenders.exclude(navigation_extenders__isnull=True).exclude(navigation_extenders__exact="")
        for ext in extenders:
            ext.childrens = []
            ext.ancestors_ascending = []
            nodes = get_extended_navigation_nodes(request, 100, [ext], ext.level, 100, 0, False, ext.navigation_extenders)
            if hasattr(ext, "ancestor"):
                selected = find_selected(nodes)
                if selected:
                    ancestors = list(ext.get_ancestors()) + [ext]
                    home = PageModel.objects.get_home()
                    if ancestors and ancestors[0].pk != home.pk: 
                        ancestors = [home] + ancestors
                    ids = []
                    for anc in ancestors:
                        ids.append(anc.pk)
                    titles = Title.objects.filter(page__in=ids, language=lang)
                    ancs = []
                    for anc in ancestors:
                        anc.ancestors_ascending = ancs[:]
                        ancs += [anc]
                        for title in titles:
                            if title.page_id == anc.pk:
                                anc.title_cache = title
                    ancestors = ancestors + selected.ancestors_ascending[1:] + [selected]
    context.update(locals())
    return context
show_breadcrumb = register.inclusion_tag('cms/dummy.html',
                                         takes_context=True)(show_breadcrumb)
""" - not required anymore?

def render_plugin(context, plugin_id):
    CMSPluginModel = get_cmsplugin_model(context['request'])
    plugin = CMSPluginModel.objects.get(pk=plugin_id)
    content = plugin.render(context)
    return  locals()
render_plugin = register.inclusion_tag('cms/plugin_base.html', takes_context=True)(render_plugin)
"""


def has_permission(page, request):
    return page.has_change_permission(request)
register.filter(has_permission)


def page_id_url(context, reverse_id, lang=None):
    """
    Show the url of a page with a reverse id in the right language
    This is mostly used if you want to have a static link in a template to a page
    """
    request = context.get('request', False)
    if not request:
        return {'content':''}
    
    PageModel = get_page_model(request)
    
    if lang is None:
        lang = get_language_from_request(request)
    key = 'page_id_url_pid:'+reverse_id+'_l:'+str(lang)+'_type:absolute_url'
    url = cache.get(key)
    if not url:
        try:
            page = PageModel.objects.get(reverse_id=reverse_id)
        except:
            if settings.DEBUG:
                raise
            else:
                site = Site.objects.get_current()
                send_mail(_('Reverse ID not found on %(domain)s') % {'domain':site.domain},
                          _("A page_id_url template tag didn't found a page with the reverse_id %(reverse_id)s\n"
                            "The url of the page was: http://%(host)s%(path)s")
                            % {'reverse_id':reverse_id, 'host':request.host, 'path':request.path},
                          settings.DEFAULT_FROM_EMAIL,
                          settings.MANAGERS, 
                          fail_silently=True)

        url = page.get_absolute_url(language=lang)
        cache.set(key, url, settings.CMS_CONTENT_CACHE_DURATION)
    if url:
        return {'content':url}
    return {'content':''}
page_id_url = register.inclusion_tag('cms/content.html', takes_context=True)(page_id_url)


def page_language_url(context, lang):
    """
    Displays the url of the current page in the defined language.
    You can set a language_changer function with the set_language_changer function in the utils.py if there is no page.
    This is needed if you have slugs in more than one language.
    """
    if not 'request' in context:
        return ''
    
    request = context['request']
    page = request.current_page
    if hasattr(request, "_language_changer"):
        url = "/%s" % lang + request._language_changer(lang)
    else:
        try:
            url = "/%s" % lang + page.get_absolute_url(language=lang, fallback=not settings.CMS_HIDE_UNTRANSLATED)
        except:
            url = "/%s/" % lang 
    if url:
        return {'content':url}
    return {'content':''}
page_language_url = register.inclusion_tag('cms/content.html', takes_context=True)(page_language_url)


def language_chooser(context, template="cms/language_chooser.html"):
    """
    Displays a language chooser
    """
    if not 'request' in context:
        return ''
    
    request = context['request']
    languages = settings.LANGUAGES
    lang = get_language_from_request(request, request.current_page)
    context.update(locals())
    return context
language_chooser = register.inclusion_tag('cms/dummy.html', takes_context=True)(language_chooser)

def do_placeholder(parser, token):
    error_string = '%r tag requires three arguments' % token.contents[0]
    try:
        # split_contents() knows not to split quoted strings.
        bits = token.split_contents()
    except ValueError:
        raise template.TemplateSyntaxError(error_string)
    if len(bits) == 2:
        #tag_name, name
        return PlaceholderNode(bits[1])
    elif len(bits) == 3:
        #tag_name, name, widget
        return PlaceholderNode(bits[1], bits[2])
    else:
        raise template.TemplateSyntaxError(error_string)

class PlaceholderNode(template.Node):
    """This template node is used to output page content and
    is also used in the admin to dynamicaly generate input fields.
    
    eg: {% placeholder content-type-name page-object widget-name %}
    
    Keyword arguments:
    content-type-name -- the content type you want to show/create
    page-object -- the page object
    widget-name -- the widget name you want into the admin interface. Take
        a look into pages.admin.widgets to see which widgets are available.
    """
    def __init__(self, name, plugins=None):
        self.name = name.lower()
        if plugins:
            self.plugins = plugins
        else:
            self.plugins = []
        

    def render(self, context):
        if not 'request' in context:
            return ''
        l = get_language_from_request(context['request'])
        request = context['request']
        CMSPluginModel = get_cmsplugin_model(request)
        page = request.current_page
        plugins = CMSPluginModel.objects.filter(page=page, language=l, placeholder__iexact=self.name, parent__isnull=True).order_by('position').select_related()
        if settings.CMS_PLACEHOLDER_CONF and self.name in settings.CMS_PLACEHOLDER_CONF:
            if "extra_context" in settings.CMS_PLACEHOLDER_CONF[self.name]:
                context.update(settings.CMS_PLACEHOLDER_CONF[self.name]["extra_context"])
        c = ""
        for plugin in plugins:
            c += plugin.render_plugin(context, self.name)
        return c
        
    def __repr__(self):
        return "<Placeholder Node: %s>" % self.name

register.tag('placeholder', do_placeholder)

def do_page_attribute(parser, token):
    error_string = '%r tag requires one argument' % token.contents[0]
    try:
        # split_contents() knows not to split quoted strings.
        bits = token.split_contents()
    except ValueError:
        raise template.TemplateSyntaxError(error_string)
    if len(bits) == 2:
        #tag_name, name
        return PageAttributeNode(bits[1])
    else:
        raise template.TemplateSyntaxError(error_string)

class PageAttributeNode(template.Node):
    """This template node is used to output attribute from page such
    as its title and slug.
    
    eg: {% page attribute field-name %}
    
    Keyword arguments:
    field-name -- the name of the field to output. One of "title",
    "slug", "meta_description" or "meta_keywords"
    """
    def __init__(self, name):
        self.name = name.lower()

    def render(self, context):
        if not 'request' in context:
            return ''
        lang = get_language_from_request(context['request'])
        request = context['request']
        page = request.current_page
        if page and self.name in ["title", "slug", "meta_description", "meta_keywords", "page_title", "menu_title"]:
            f = getattr(page, "get_"+self.name)
            return f(language=lang, fallback=True)
        else:
            return ''
        
    def __repr__(self):
        return "<PageAttribute Node: %s>" % self.name

register.tag('page_attribute', do_page_attribute)

def clean_admin_list_filter(cl, spec):
    """
    used in admin to display only these users that have actually edited a page and not everybody
    """
    choices = sorted(list(spec.choices(cl)), key=lambda k: k['query_string'])
    query_string = None
    unique_choices = []
    for choice in choices:
        if choice['query_string'] != query_string:
            unique_choices.append(choice)
            query_string = choice['query_string']
    return {'title': spec.title(), 'choices' : unique_choices}
clean_admin_list_filter = register.inclusion_tag('admin/filter.html')(clean_admin_list_filter)


def show_placeholder_by_id(context, placeholder_name, reverse_id, lang=None):
    """
    Show the content of a page with a placeholder name and a reverse id in the right language
    This is mostly used if you want to have static content in a template of a page (like a footer)
    """
    request = context.get('request', False)
    PageModel = get_page_model(request)
    CMSPluginModel = get_cmsplugin_model(request)
    
    if not request:
        return {'content':''}
    if lang is None:
        lang = get_language_from_request(request)
    key = 'show_placeholder_by_id_pid:'+reverse_id+'placeholder:'+placeholder_name+'_l:'+str(lang)
    content = cache.get(key)
    if not content:
        try:
            page = PageModel.objects.get(reverse_id=reverse_id)
        except:
            if settings.DEBUG:
                raise
            else:
                site = Site.objects.get_current()
                send_mail(_('Reverse ID not found on %(domain)s') % {'domain':site.domain},
                          _("A show_placeholder_by_id template tag didn't found a page with the reverse_id %(reverse_id)s\n"
                            "The url of the page was: http://%(host)s%(path)s") %
                            {'reverse_id':reverse_id, 'host':request.host, 'path':request.path},
                          settings.DEFAULT_FROM_EMAIL,
                          settings.MANAGERS,
                          fail_silently=True)

        plugins = CMSPluginModel.objects.filter(page=page, language=lang, placeholder__iexact=placeholder_name, parent__isnull=True).order_by('position').select_related()
        content = ""
        for plugin in plugins:
            content += plugin.render_plugin(context, placeholder_name)

    cache.set(key, content, settings.CMS_CONTENT_CACHE_DURATION)

    if content:
        return {'content':mark_safe(content)}
    return {'content':''}
show_placeholder_by_id = register.inclusion_tag('cms/content.html', takes_context=True)(show_placeholder_by_id)<|MERGE_RESOLUTION|>--- conflicted
+++ resolved
@@ -50,32 +50,6 @@
                    'site' : site,
                    'level__lte' : to_level}
         #check the ancestors for softroots
-<<<<<<< HEAD
-        
-        soft_root_start = 0
-        for p in alist:
-            ancestors.append(p[0])
-            if p[1]:
-                soft_root = PageModel.objects.get(pk=p[0])
-                filters['lft__gte'] = soft_root.lft
-                filters['rght__lte'] = soft_root.rght
-                filters['tree_id'] = soft_root.tree_id
-                from_level = soft_root.level
-                soft_root_start = soft_root.level
-        if current_page and current_page.soft_root: 
-            filters['tree_id'] = current_page.tree_id
-            filters['lft__gte'] = current_page.lft
-            filters['rght__lte'] = current_page.rght
-            from_level = current_page.level
-            soft_root_start = current_page.level
-        if root_page:
-            if isinstance(root_page, int):
-                root_page = PageModel.objects.get(pk=root_page)
-            if isinstance(root_page, PageModel):
-                root_page = PageModel.objects.get(pk=root_page.id)
-            elif isinstance(root_page, unicode):
-                root_page = PageModel.objects.get(reverse_id=root_page)
-=======
         soft_root_pk = None
         for p in alist:
             ancestors.append(p[0])
@@ -84,15 +58,20 @@
         #modify filters if we don't start from the root
         root_page = None
         if root_id:
-            root_page = Page.objects.get(reverse_id=root_page)
+            root_page = PageModel.objects.get(reverse_id=root_page)
         else:
             if current_page and current_page.soft_root:
                 root_page = current_page
                 soft_root_pk = current_page.pk
             elif soft_root_pk:
-                root_page = Page.objects.get(pk=soft_root_pk)
+                root_page = PageModel.objects.get(pk=soft_root_pk)
         if root_page:
->>>>>>> 04da10fc
+            if isinstance(root_page, int):
+                root_page = PageModel.objects.get(pk=root_page)
+            if isinstance(root_page, PageModel):
+                root_page = PageModel.objects.get(pk=root_page.id)
+            elif isinstance(root_page, unicode):
+                root_page = PageModel.objects.get(reverse_id=root_page)
             filters['tree_id'] = root_page.tree_id
             filters['lft__gt'] = root_page.lft
             filters['rght__lt'] = root_page.rght
@@ -128,15 +107,9 @@
                 find_children(page, pages, extra_inactive, extra_active, ancestors, pk, request=request, to_levels=to_level)
                 if page.pk == soft_root_pk:
                     page.soft_root = True
-<<<<<<< HEAD
-        if from_level > 0:
-            children = cut_levels(children, from_level)
-        titles = list(TitleModel.objects.filter(page__in=ids, language=lang))
-=======
         if db_from_level > 0:
             children = cut_levels(children, db_from_level)
-        titles = list(Title.objects.filter(page__in=ids, language=lang))
->>>>>>> 04da10fc
+        titles = list(TitleModel.objects.filter(page__in=ids, language=lang))
         for page in all_pages:# add the title and slugs and some meta data
             for title in titles:
                 if title.page_id == page.pk:
