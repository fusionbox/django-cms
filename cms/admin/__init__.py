from os.path import join
from django.contrib import admin
from django.contrib.admin.options import IncorrectLookupParameters
from django.contrib.admin.util import unquote
from django.core.exceptions import PermissionDenied
from django.db import models
from django.forms import Widget, TextInput, Textarea, CharField, HiddenInput
from django.http import HttpResponseRedirect, HttpResponse, Http404
from django.shortcuts import render_to_response, get_object_or_404
from django.template.context import RequestContext
from django.template.defaultfilters import title
from django.utils.encoding import force_unicode, smart_str
from django.utils.translation import ugettext as _, ugettext_lazy, ugettext
from django.views.generic.create_update import redirect
from django import template
from inspect import isclass, getmembers
<<<<<<< HEAD
from copy import deepcopy

from cms import settings
from cms.admin.change_list import CMSChangeList
from cms.admin.forms import PageForm, ExtUserCreationForm
from cms.admin.utils import get_placeholders
from cms.admin.views import (change_status, change_innavigation, add_plugin, 
    edit_plugin, remove_plugin, move_plugin, revert_plugins, change_moderation)
from cms.admin.widgets import PluginEditor
from cms.models import Page, Title, CMSPlugin, PagePermission
from cms.plugin_pool import plugin_pool
from cms.settings import CMS_MEDIA_URL
from cms.utils import get_template_from_request, get_language_from_request
from cms.utils.permissions import has_page_add_permission,\
    get_user_permission_level, has_global_change_permissions_permission
from cms.views import details
from cms.admin.models import BaseInlineFormSetWithQuerySet
from cms.exceptions import NoPermissionsException
from cms.models.managers import PagePermissionsPermissionManager
from django.contrib.auth.models import User
from cms.utils.publisher import get_user_level
from cms.utils.moderator import update_moderation_message

PAGE_ADMIN_INLINES = []

################################################################################
# Permissions
################################################################################

if settings.CMS_PERMISSION:
    from cms.models import PagePermission, GlobalPagePermission, ExtUser, \
        ExtGroup
        
    from cms.admin.forms import PagePermissionInlineAdminForm
    
    class PagePermissionInlineAdmin(admin.TabularInline):
        model = PagePermission
        # use special form, so we can override of user and group field
        form = PagePermissionInlineAdminForm
        # use special formset, so we can use queryset defined here
        formset = BaseInlineFormSetWithQuerySet
        
        def __init__(self, *args, **kwargs):
            super(PagePermissionInlineAdmin, self).__init__(*args, **kwargs)
        
        if not settings.CMS_SOFTROOT:
            exclude = ['can_change_softroot']
            
        def queryset(self, request):
            """Queryset change, so user with global change permissions can see
            all permissions. Otherwise can user see only permissions for 
            peoples which are under him (he can't see his permissions, because
            this will lead to violation, when he can add more power to itself)
            """
            # can see only permissions for users which are under him in tree
            qs = PagePermission.objects.subordinate_to_user(request.user)
            return qs
        
        def get_fieldsets(self, request, obj=None):
            """Request formset with given obj.
            """
            if self.declared_fieldsets:
                return self.declared_fieldsets
            form = self.get_formset(request, obj).form
            return [(None, {'fields': form.base_fields.keys()})]
        
        def get_formset(self, request, obj=None, **kwargs):
            """Some fields may be excluded here. User can change only 
            permissions which are available for him. E.g. if user does not haves 
            can_publish flag, he can't change assign can_publish permissions.
            
            Seems django doesn't cares about queryset defined here - its
            probably a bug, so monkey patching again.. Assign use_queryset
            attribute to FormSet, our overiden formset knows how to handle this, 
            @see BaseInlineFormSetWithQuerySet for more details.
            """
            if obj:
                self.exclude = []
                if not obj.has_add_permission(request):
                    self.exclude.append('can_add')
                if not obj.has_delete_permission(request):
                    self.exclude.append('can_delete')
                if not obj.has_publish_permission(request):
                    self.exclude.append('can_publish')
                if not obj.has_softroot_permission(request):
                    self.exclude.append('can_change_softroot')
                if not obj.has_move_page_permission(request):
                    self.exclude.append('can_move_page')
                if not settings.CMS_MODERATOR or not obj.has_moderate_permission(request):
                    self.exclude.append('can_moderate')
            FormSet = super(PagePermissionInlineAdmin, self).get_formset(request, obj=None, **kwargs)
            # asign queryset 
            FormSet.use_queryset = self.queryset(request)
            return FormSet
        
    PAGE_ADMIN_INLINES.append(PagePermissionInlineAdmin)
    
    
    class GlobalPagePermissionAdmin(admin.ModelAdmin):
        list_display = ['user', 'group', 'can_change', 'can_delete', 'can_publish', 'can_change_permissions']
        list_filter = ['user', 'group', 'can_change', 'can_delete', 'can_publish', 'can_change_permissions']
        
        search_fields = ('user__username', 'user__firstname', 'user__lastname', 'group__name')
        
        exclude = []
        
        if settings.CMS_SOFTROOT:
            list_display.append('can_change_softroot')
            list_filter.append('can_change_softroot')
        else:
            exclude.append('can_change_softroot')
            
        if settings.CMS_MODERATOR:
            list_display.append('can_moderate')
            list_filter.append('can_moderate')
        else:
            exclude.append('can_moderate')
        
    admin.site.register(GlobalPagePermission, GlobalPagePermissionAdmin)
    
    from django.contrib.auth.admin import UserAdmin
    
    class ExtUserAdmin(UserAdmin):
        form = ExtUserCreationForm
        
        # get_fieldsets method may add fieldsets depending on user
        fieldsets = [
            (None, {'fields': ('username', ('password1', 'password2'))}),
            (_('User details'), {'fields': (('first_name', 'last_name'), 'email')}),
        ]
        
        def get_fieldsets(self, request, obj=None):
            """Nobody can grant more than he haves, so check for user 
            permissions to Page and User model and render fieldset depending on
            them.
            """
            fieldsets = deepcopy(self.fieldsets)
            
            models = (
                (Page, _('Page permissions')),
                (User, _('User permissions')),
                (PagePermission, _('Page permission management')),
            )
            
            for model, title in models:
                opts, fields = model._meta, []
                name = model.__name__.lower()
                for t in ('add', 'change', 'delete'):
                    fn = getattr(opts, 'get_%s_permission' % t)
                    if request.user.has_perm(opts.app_label + '.' + fn()):
                        fields.append('can_%s_%s' % (t, name))
            
                if fields:
                    fieldsets.append((title, {'fields': (fields,)}),)
            return fieldsets
        
        def add_view(self, request):
            return super(UserAdmin, self).add_view(request)
        
        def has_add_permission(self, request):
            """Allow add only in popup, this is a shortcut admin view, for other
            operations might be used the auth user admin
            """ 
            if '_popup' in request.REQUEST and (request.user.is_superuser or \
                request.user.has_perm(User._meta.app_label + '.' + User._meta.get_add_permission())):
                return True
            return False
        
        has_change_permission = lambda *args: False
        has_delete_permission = lambda *args: False
    
    admin.site.register(ExtUser, ExtUserAdmin)

################################################################################
# Page
################################################################################
=======
from os.path import join
from django.contrib.sites.models import Site
>>>>>>> 18967b18

class PageAdmin(admin.ModelAdmin):
    form = PageForm
    
    exclude = ['author', 'lft', 'rght', 'tree_id', 'level']
    mandatory_placeholders = ('title', 'slug', 'parent')
    filter_horizontal = ['sites']
    top_fields = ['language']
    general_fields = [mandatory_placeholders, 'published']
    advanced_fields = ['sites', 'in_navigation', 'reverse_id', 'application_urls', 'overwrite_url']
    template_fields = ['template']
    change_list_template = "admin/cms/page/change_list.html"
    
    list_filter = ['published', 'in_navigation', 'template', 'author']
    search_fields = ('title_set__slug', 'title_set__title', 'cmsplugin__text__body', 'reverse_id')
    
    if settings.CMS_SOFTROOT:
        advanced_fields.append('soft_root')
        list_filter.append('soft_root')
    if settings.CMS_SHOW_START_DATE:
        advanced_fields.append('publication_date')
    if settings.CMS_SHOW_END_DATE:
        advanced_fields.append( 'publication_end_date')
    
    if settings.CMS_NAVIGATION_EXTENDERS:
        advanced_fields.append('navigation_extenders')
        
    if settings.CMS_SOFTROOT:
        advanced_fields.extend(('moderator_state', 'moderator_message'))
        
    list_filter += ['sites']
    
    # take care with changing fieldsets, get_fieldsets() method removes some
    # fields depending on permissions, but its very static!!
    
    fieldsets = [
        (None, {
            'fields': general_fields,
            'classes': ('general',),
        }),
        (_('Basic Settings'), {
            'fields': top_fields + template_fields,
            'classes': ('low',),
            'description': _('Note: This page reloads if you change the selection. Save it first.'),
        }),
       
        (_('Advanced Settings'), {
            'fields': advanced_fields,
            'classes': ('collapse',),
        }),
    ]
    
    inlines = PAGE_ADMIN_INLINES
    
    class Media:
        css = {
            'all': [join(settings.CMS_MEDIA_URL, path) for path in (
                'css/rte.css',
                'css/pages.css',
                'css/jquery.dialog.css',
            )]
        }
        js = [join(settings.CMS_MEDIA_URL, path) for path in (
            'javascript/jquery.js',
            'javascript/jquery.rte.js',
            'javascript/jquery.query.js',
            'javascript/change_form.js',
            
            'javascript/ui.core.js',
            'javascript/ui.dialog.js',
        )]

    def __call__(self, request, url):
        """
        Delegate to the appropriate method, based on the URL.
        """
        if url is None:
            return self.list_pages(request)
        elif url.endswith('add-plugin'):
            return add_plugin(request)
        elif 'edit-plugin' in url:
            plugin_id = url.split("/")[-1]
            return edit_plugin(request, plugin_id, self.admin_site)
        elif 'remove-plugin' in url:
            return remove_plugin(request)
        elif 'move-plugin' in url:
            return move_plugin(request)
        elif url.endswith('/move-page'):
            return self.move_page(request, unquote(url[:-10]))
        elif settings.CMS_PERMISSION and 'permissions' in url:
            return self.get_permissions(request, url.split('/')[0])
        elif settings.CMS_MODERATOR and 'moderation-states' in url:
            return self.get_moderation_states(request, url.split('/')[0])
        elif url.endswith('/change-status'):
            return change_status(request, unquote(url[:-14]))
        elif url.endswith('/change-navigation'):
            return change_innavigation(request, unquote(url[:-18]))
        elif url.endswith('/change-moderation'):
            return change_moderation(request, unquote(url[:-18]))
        elif url.endswith('jsi18n') or url.endswith('jsi18n/'):
            return HttpResponseRedirect("../../../jsi18n/")
        elif ('history' in url or 'recover' in url) and request.method == "POST":
            resp = super(PageAdmin, self).__call__(request, url)
            if resp.status_code == 302:
                version = int(url.split("/")[-1])
                revert_plugins(request, version)
                return resp
        return super(PageAdmin, self).__call__(request, url)

    def save_model(self, request, obj, form, change):
        """
        Move the page in the tree if neccesary and save every placeholder
        Content object.
        """
        if 'recover' in request.path:
            obj.save(no_signals=True)
            obj.save()
        else:
            obj.save()
        language = form.cleaned_data['language']
        target = request.GET.get('target', None)
        position = request.GET.get('position', None)
        if target is not None and position is not None:
            try:
                target = self.model.objects.get(pk=target)
            except self.model.DoesNotExist:
                pass
            else:
                obj.move_to(target, position)
        Title.objects.set_or_create(
            obj, 
            language, 
            form.cleaned_data['slug'],
            form.cleaned_data['title'],
            form.cleaned_data['application_urls'],
            form.cleaned_data['overwrite_url'],
        )
        
        # is there any moderation message? save/update state
        if settings.CMS_MODERATOR and 'moderator_message' in self.cleaned_data and \
            self.cleaned_data['moderator_message']:
            update_moderation_message(obj, self.cleaned_data['moderator_message'])
        
    
    def get_fieldsets(self, request, obj=None):
        """
        Add fieldsets of placeholders to the list of already existing
        fieldsets.
        """
        template = get_template_from_request(request, obj)
        given_fieldsets = deepcopy(self.fieldsets)
        
        if obj:
            if not obj.has_publish_permission(request):
                given_fieldsets[0][1]['fields'].remove('published')
            if settings.CMS_SOFTROOT and not obj.has_softroot_permission(request):
                given_fieldsets[2][1]['fields'].remove('soft_root')
        for placeholder in get_placeholders(request, template):
            if placeholder.name not in self.mandatory_placeholders:
                given_fieldsets += [(title(placeholder.name), {'fields':[placeholder.name], 'classes':['plugin-holder']})]        
        return given_fieldsets
    
    # remove permission inlines, if user isn't allowed to change them
    def get_formsets(self, request, obj=None):
        for inline in self.inline_instances:
            if obj and settings.CMS_PERMISSION and isinstance(inline, PagePermissionInlineAdmin):
                if not obj.has_change_permissions_permission(request):
                    continue
            yield inline.get_formset(request, obj)
    
    
    def save_form(self, request, form, change):
        """
        Given a ModelForm return an unsaved instance. ``change`` is True if
        the object is being changed, and False if it's being added.
        """
        instance = super(PageAdmin, self).save_form(request, form, change)
        if not change:
            instance.author = request.user
        return instance

    def get_widget(self, request, page, lang, name):
        """
        Given the request and name of a placeholder return a PluginEditor Widget
        """
        installed_plugins = plugin_pool.get_all_plugins(name)
        widget = PluginEditor(installed=installed_plugins)
        if not isinstance(widget(), Widget):
            widget = Textarea
        return widget

    def get_form(self, request, obj=None, **kwargs):
        """
        Get PageForm for the Page model and modify its fields depending on
        the request.
        """
        if obj:
            if not obj.has_publish_permission(request) and not 'published' in self.exclude:
                self.exclude.append('published')
            elif 'published' in self.exclude:
                self.exclude.remove('published')
            
            if settings.CMS_SOFTROOT and not obj.has_softroot_permission(request) \
                and not 'soft_root' in self.exclude: 
                    self.exclude.append('soft_root')
            elif 'soft_root' in self.exclude:
                self.exclude.remove('soft_root')
        
        version_id = None
        versioned = False
        if "history" in request.path or 'recover' in request.path:
            versioned = True
            version_id = request.path.split("/")[-2]
        form = super(PageAdmin, self).get_form(request, obj, **kwargs)
        language = get_language_from_request(request, obj)
        form.base_fields['language'].initial = force_unicode(language)
        if 'site' in request.GET.keys():
            form.base_fields['sites'].initial = [int(request.GET['site'])]
        else:
            form.base_fields['sites'].initial = Site.objects.all().values_list('id', flat=True)
        if obj:
            title_obj = obj.get_title_obj(language=language, fallback=False, version_id=version_id, force_reload=True)
            form.base_fields['slug'].initial = title_obj.slug
            form.base_fields['title'].initial = title_obj.title
            form.base_fields['application_urls'].initial = title_obj.application_urls
            form.base_fields['overwrite_url'].initial = title_obj.overwrite_url
        else:
            # Clear out the customisations made above
            # TODO - remove this hack, this is v ugly
            form.base_fields['slug'].initial = u''
            form.base_fields['title'].initial = u''
            form.base_fields['application_urls'].initial = u''
            form.base_fields['overwrite_url'].initial = u''
            form.base_fields['parent'].initial = request.GET.get('target', None)
        form.base_fields['parent'].widget = HiddenInput() 
        template = get_template_from_request(request, obj)
        if settings.CMS_TEMPLATES:
            template_choices = list(settings.CMS_TEMPLATES)
            form.base_fields['template'].choices = template_choices
            form.base_fields['template'].initial = force_unicode(template)
        for placeholder in get_placeholders(request, template):
            if placeholder.name not in self.mandatory_placeholders:
                installed_plugins = plugin_pool.get_all_plugins(placeholder.name)
                plugin_list = []
                if obj:
                    if versioned:
                        from reversion.models import Version
                        version = get_object_or_404(Version, pk=version_id)
                        revs = [related_version.object_version for related_version in version.revision.version_set.all()]
                        plugin_list = []
                        for rev in revs:
                            obj = rev.object
                            if obj.__class__ == CMSPlugin:
                                if obj.language == language and obj.placeholder == placeholder.name and not obj.parent_id:
                                    plugin_list.append(rev.object)
                    else:
                        plugin_list = CMSPlugin.objects.filter(page=obj, language=language, placeholder=placeholder.name, parent=None).order_by('position')
                widget = PluginEditor(attrs={'installed':installed_plugins, 'list':plugin_list})
                form.base_fields[placeholder.name] = CharField(widget=widget, required=False)
        return form
    
    def change_view(self, request, object_id, extra_context=None):
        """
        The 'change' admin view for the Page model.
        """
        try:
            obj = self.model.objects.get(pk=object_id)
        except self.model.DoesNotExist:
            # Don't raise Http404 just yet, because we haven't checked
            # permissions yet. We don't want an unauthenticated user to be able
            # to determine whether a given object exists.
            obj = None
        else:
            template = get_template_from_request(request, obj)
            
            moderation_level = obj.get_moderation_level()
            if settings.CMS_MODERATOR:
                user_level = get_user_level(request.user)
                moderation_required = moderation_level < user_level
            else:
                moderation_required = False
            
            extra_context = {
                'placeholders': get_placeholders(request, template),
                'language': get_language_from_request(request),
                'traduction_language': settings.CMS_LANGUAGES,
                'page': obj,
                'CMS_PERMISSION': settings.CMS_PERMISSION,
                'CMS_MODERATOR': settings.CMS_MODERATOR,
                'has_change_permissions_permission': obj.has_change_permissions_permission(request),
                'has_moderate_permission': obj.has_moderate_permission(request),
                
                'moderation_level': moderation_level,
                'moderation_required': moderation_required,
            }
        return super(PageAdmin, self).change_view(request, object_id, extra_context)

    def has_add_permission(self, request):
        """
        Return true if the current user has permission to add a new page.
        """
        if settings.CMS_PERMISSION:
            return has_page_add_permission(request)
        return super(PageAdmin, self).has_add_permission(request)

    def has_change_permission(self, request, obj=None):
        """
        Return true if the current user has permission on the page.
        Return the string 'All' if the user has all rights.
        """
        if settings.CMS_PERMISSION and obj is not None:
            return obj.has_change_permission(request)
        return super(PageAdmin, self).has_change_permission(request, obj)
    
    def has_delete_permission(self, request, obj=None):
        """
        Returns True if the given request has permission to change the given
        Django model instance. If CMS_PERMISSION are in use also takes look to
        object permissions.
        """
        if settings.CMS_PERMISSION and obj is not None:
            return obj.has_delete_permission(request)
        return super(PageAdmin, self).has_delete_permission(request, obj)
    
    def changelist_view(self, request, extra_context=None):
        "The 'change list' admin view for this model."
        from django.contrib.admin.views.main import ERROR_FLAG
        opts = self.model._meta
        app_label = opts.app_label
        if not self.has_change_permission(request, None):
            raise PermissionDenied
        try:
            if hasattr(self, 'list_editable'):# django 1.1
                cl = CMSChangeList(request, self.model, self.list_display, self.list_display_links, self.list_filter,
                    self.date_hierarchy, self.search_fields, self.list_select_related, self.list_per_page, self.list_editable, self)
            else:# django 1.0.2
                cl = CMSChangeList(request, self.model, self.list_display, self.list_display_links, self.list_filter,
                    self.date_hierarchy, self.search_fields, self.list_select_related, self.list_per_page, self)
        except IncorrectLookupParameters:
            # Wacky lookup parameters were given, so redirect to the main
            # changelist page, without parameters, and pass an 'invalid=1'
            # parameter via the query string. If wacky parameters were given and
            # the 'invalid=1' parameter was already in the query string, something
            # is screwed up with the database, so display an error page.
            if ERROR_FLAG in request.GET.keys():
                return render_to_response('admin/invalid_setup.html', {'title': _('Database error')})
            return HttpResponseRedirect(request.path + '?' + ERROR_FLAG + '=1')
        cl.set_items(request)
        context = {
            'title': cl.title,
            'is_popup': cl.is_popup,
            'cl': cl,
            'opts':opts,
            'has_add_permission': self.has_add_permission(request),
<<<<<<< HEAD
             
=======
>>>>>>> 18967b18
            'root_path': self.admin_site.root_path,
            'app_label': app_label,
            'CMS_MEDIA_URL': CMS_MEDIA_URL,
            'softroot': settings.CMS_SOFTROOT,
            
            'CMS_PERMISSION': settings.CMS_PERMISSION,
            'CMS_MODERATOR': settings.CMS_MODERATOR,
        }
        if 'reversion' in settings.INSTALLED_APPS:
            context['has_change_permission'] = self.has_change_permission(request)
        context.update(extra_context or {})
        return render_to_response(self.change_list_template or [
            'admin/%s/%s/change_list.html' % (app_label, opts.object_name.lower()),
            'admin/%s/change_list.html' % app_label,
            'admin/change_list.html'
        ], context, context_instance=RequestContext(request))
    
    
    def list_pages(self, request, template_name=None, extra_context=None):
        """
        List root pages
        """
        # HACK: overrides the changelist template and later resets it to None
        
        if template_name:
            self.change_list_template = template_name
        context = {
            'name': _("page"),
            
            'pages': Page.objects.all_root().order_by("tree_id"),
        }
        context.update(extra_context or {})
        change_list = self.changelist_view(request, context)
        self.change_list_template = None
        return change_list

    def move_page(self, request, page_id, extra_context=None):
        """
        Move the page to the requested target, at the given position
        """
        target = request.POST.get('target', None)
        position = request.POST.get('position', None)
        if target is None or position is None:
            return HttpResponseRedirect('../../')            
        
        try:
            page = self.model.get(pk=page_id)
            target = self.model.objects.get(pk=target)
        except self.model.DoesNotExist:
            return HttpResponse("error")
            
        # does he haves permissions to do this...?
        if not page.has_move_page_permission(request) or \
            not target.has_add_permission(request):
                return HttpResponse("Denied")
        # move page
        page.move_page(target, position)
        return HttpResponse("ok")

    def get_permissions(self, request, page_id):
        #if not obj.has_change_permissions_permission(request):
        page = get_object_or_404(Page, id=page_id)
        
        can_change_list = Page.permissions.get_change_id_list(request.user)
        
        global_page_permissions = GlobalPagePermission.objects.all()
        page_permissions = PagePermission.objects.for_page(page)
        permissions = list(global_page_permissions) + list(page_permissions)
        
        # does he can change global permissions ?
        has_global = has_global_change_permissions_permission(request.user)
        
        permission_set = []
        for permission in permissions:
            if isinstance(permission, GlobalPagePermission):
                if has_global:
                    permission_set.append([(True, True), permission])
                else:
                    permission_set.append([(True, False), permission])
            else:
                if can_change_list == PagePermissionsPermissionManager.GRANT_ALL:
                    can_change = True
                else:
                    can_change = permission.page_id in can_change_list
                permission_set.append([(False, can_change), permission])
        
        context = {
            'page': page,
            'permission_set': permission_set,
        }
        return render_to_response('admin/cms/page/permissions.html', context)
    
    def get_moderation_states(self, request, page_id):
        """Returns moderation messsages. Is loaded over ajax to inline-group 
        element in change form view.
        """
        page = get_object_or_404(Page, id=page_id)
        if not page.has_moderate_permission(request):
            raise Http404()
        
        context = {
            'page': page,
        }
        return render_to_response('admin/cms/page/moderation_messages.html', context)


class PageAdminMixins(admin.ModelAdmin):
    pass

if 'reversion' in settings.INSTALLED_APPS:
    from reversion.admin import VersionAdmin
    PageAdminMixins.__bases__ = (PageAdmin, VersionAdmin) + PageAdmin.__bases__    
    admin.site.register(Page, PageAdminMixins)
else:
    admin.site.register(Page, PageAdmin)

#class ContentAdmin(admin.ModelAdmin):
#    list_display = ('__unicode__', 'type', 'language', 'page')
#    list_filter = ('page',)
#    search_fields = ('body',)

#class TitleAdmin(admin.ModelAdmin):
#    prepopulated_fields = {"slug": ("title",)}

#admin.site.register(Content, ContentAdmin)
#admin.site.register(Title, TitleAdmin)<|MERGE_RESOLUTION|>--- conflicted
+++ resolved
@@ -13,8 +13,8 @@
 from django.utils.translation import ugettext as _, ugettext_lazy, ugettext
 from django.views.generic.create_update import redirect
 from django import template
+from django.contrib.sites.models import Site
 from inspect import isclass, getmembers
-<<<<<<< HEAD
 from copy import deepcopy
 
 from cms import settings
@@ -35,8 +35,7 @@
 from cms.exceptions import NoPermissionsException
 from cms.models.managers import PagePermissionsPermissionManager
 from django.contrib.auth.models import User
-from cms.utils.publisher import get_user_level
-from cms.utils.moderator import update_moderation_message
+from cms.utils.moderator import update_moderation_message, get_user_level
 
 PAGE_ADMIN_INLINES = []
 
@@ -191,11 +190,6 @@
 ################################################################################
 # Page
 ################################################################################
-=======
-from os.path import join
-from django.contrib.sites.models import Site
->>>>>>> 18967b18
-
 class PageAdmin(admin.ModelAdmin):
     form = PageForm
     
@@ -549,10 +543,6 @@
             'cl': cl,
             'opts':opts,
             'has_add_permission': self.has_add_permission(request),
-<<<<<<< HEAD
-             
-=======
->>>>>>> 18967b18
             'root_path': self.admin_site.root_path,
             'app_label': app_label,
             'CMS_MEDIA_URL': CMS_MEDIA_URL,
