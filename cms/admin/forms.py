<<<<<<< HEAD
# -*- coding: utf-8 -*-
from cms.apphook_pool import apphook_pool
from cms.forms.widgets import UserSelectAdminWidget
from cms.models import Page, PagePermission, PageUser, ACCESS_PAGE, \
    PageUserGroup
from cms.utils.page import is_valid_page_slug
from cms.utils.permissions import get_current_user, get_subordinate_users, \
    get_subordinate_groups, mail_page_user_change
from cms.utils.urlutils import any_path_re
=======
>>>>>>> 06de1354
from django import forms
from django.conf import settings
from django.contrib.auth.forms import UserCreationForm
from django.contrib.auth.models import Permission, User
from django.contrib.contenttypes.models import ContentType
from django.contrib.sites.models import Site
from django.core.exceptions import ValidationError
from django.db.models.fields import BooleanField
from django.forms.util import ErrorList
from django.forms.widgets import HiddenInput
from django.template.defaultfilters import slugify
from django.utils.translation import ugettext_lazy as _, get_language

<<<<<<< HEAD
def get_permission_acessor(obj):
    if isinstance(obj, (PageUser, User,)):
        rel_name = 'user_permissions' 
    else:
        rel_name = 'permissions'
    return getattr(obj, rel_name)

def save_permissions(data, obj):
    models = ((Page, 'page'), (PageUser, 'pageuser'), (PageUserGroup, 'pageuser'), (PagePermission, 'pagepermission'))
    
    if not obj.pk:
        # save obj, otherwise we can't assign permissions to him
        obj.save()
    permission_acessor = get_permission_acessor(obj)
    
    for model, name in models:
        content_type = ContentType.objects.get_for_model(model)
        for t in ('add', 'change', 'delete'):
            # add permission `t` to model `model`
            codename = getattr(model._meta, 'get_%s_permission' % t)()
            permission = Permission.objects.get(content_type=content_type, codename=codename)
            if data.get('can_%s_%s' % (t, name), None):
                permission_acessor.add(permission)
            else:
                permission_acessor.remove(permission)
=======
from cms.apphook_pool import apphook_pool
from cms.forms.widgets import UserSelectAdminWidget
from cms.models import (Page, PagePermission, PageUser,
    ACCESS_PAGE, PageUserGroup)
from cms.utils.mail import mail_page_user_change
from cms.utils.page import is_valid_page_slug
from cms.utils.permissions import (get_current_user, get_subordinate_users,
    get_subordinate_groups)
from cms.utils.urlutils import any_path_re

from menus.menu_pool import menu_pool
>>>>>>> 06de1354


class PageAddForm(forms.ModelForm):
    title = forms.CharField(label=_("Title"), widget=forms.TextInput(),
        help_text=_('The default title'))
    slug = forms.CharField(label=_("Slug"), widget=forms.TextInput(),
        help_text=_('The part of the title that is used in the URL'))
    language = forms.ChoiceField(label=_("Language"), choices=settings.CMS_LANGUAGES,
        help_text=_('The current language of the content fields.'))
    
    class Meta:
        model = Page
        exclude = ["created_by", "changed_by", "placeholders"]
    
    def __init__(self, *args, **kwargs):
        super(PageAddForm, self).__init__(*args, **kwargs)
        self.fields['parent'].widget = HiddenInput() 
        self.fields['site'].widget = HiddenInput()
        if not self.fields['site'].initial:
            self.fields['site'].initial = Site.objects.get_current().pk
        site_id = self.fields['site'].initial
        languages = []
        language_mappings = dict(settings.LANGUAGES)
        if site_id in settings.CMS_SITE_LANGUAGES:
            for lang in settings.CMS_SITE_LANGUAGES[site_id]:
                languages.append((lang, language_mappings.get(lang, lang)))
        else:
            languages = settings.CMS_LANGUAGES
        self.fields['language'].choices = languages
        if not self.fields['language'].initial:
            self.fields['language'].initial = get_language()
        if self.fields['parent'].initial and \
            settings.CMS_TEMPLATE_INHERITANCE_MAGIC in \
            [name for name, value in settings.CMS_TEMPLATES]:
            # non-root pages default to inheriting their template
            self.fields['template'].initial = settings.CMS_TEMPLATE_INHERITANCE_MAGIC
        
    def clean(self):
        cleaned_data = self.cleaned_data
        if 'slug' in cleaned_data.keys():
            slug = cleaned_data['slug']
        else:
            slug = ""
        
        page = self.instance
        lang = cleaned_data.get('language', None)
        # No language, can not go further, but validation failed already
        if not lang: 
            return cleaned_data
        
        if 'parent' not in cleaned_data:
            cleaned_data['parent'] = None
        parent = cleaned_data.get('parent', None)
        
        try:
            site = self.cleaned_data.get('site', Site.objects.get_current())
        except Site.DoesNotExist:
            site = None
            raise ValidationError("No site found for current settings.")
        
        if site and not is_valid_page_slug(page, parent, lang, slug, site):
            self._errors['slug'] = ErrorList([_('Another page with this slug already exists')])
            del cleaned_data['slug']
        return cleaned_data
    
    def clean_slug(self):
        slug = slugify(self.cleaned_data['slug'])
        if not slug:
            raise ValidationError("Slug must not be empty.")
        return slug
    
    def clean_language(self):
        language = self.cleaned_data['language']
        if not language in dict(settings.CMS_LANGUAGES).keys():
            raise ValidationError("Given language does not match language settings.")
        return language
        
    
class PageForm(PageAddForm):
    menu_title = forms.CharField(label=_("Menu Title"), widget=forms.TextInput(),
        help_text=_('Overwrite what is displayed in the menu'), required=False)
    page_title = forms.CharField(label=_("Page Title"), widget=forms.TextInput(),
        help_text=_('Overwrites what is displayed at the top of your browser or in bookmarks'), required=False)
    application_urls = forms.ChoiceField(label=_('Application'), 
        choices=(), required=False,  
        help_text=_('Hook application to this page.'))
    overwrite_url = forms.CharField(label=_('Overwrite URL'), max_length=255, required=False,
        help_text=_('Keep this field empty if standard path should be used.'))
    # moderation state
    moderator_state = forms.IntegerField(widget=forms.HiddenInput, required=False, initial=Page.MODERATOR_CHANGED) 
    # moderation - message is a fake field
    moderator_message = forms.CharField(max_length=1000, widget=forms.HiddenInput, required=False)
    
    redirect = forms.CharField(label=_('Redirect'), max_length=255, required=False,
        help_text=_('Redirects to this URL.'))
    meta_description = forms.CharField(label='Description meta tag', required=False, widget=forms.Textarea,
        help_text=_('A description of the page sometimes used by search engines.'))
    meta_keywords = forms.CharField(label='Keywords meta tag', max_length=255, required=False,
        help_text=_('A list of comma seperated keywords sometimes used by search engines.'))
    
    def __init__(self, *args, **kwargs):
        super(PageForm, self).__init__(*args, **kwargs)
        if 'navigation_extenders' in self.fields:
            self.fields['navigation_extenders'].widget = forms.Select({}, [('', "---------")] + menu_pool.get_menus_by_attribute("cms_enabled", True))
        if 'application_urls' in self.fields:
            self.fields['application_urls'].choices = [('', "---------")] + apphook_pool.get_apphooks()
    
    def clean(self):
        cleaned_data = super(PageForm, self).clean()
        if 'reverse_id' in self.fields:
            id = cleaned_data['reverse_id']
            site_id = cleaned_data['site']
            if id:
                if Page.objects.filter(reverse_id=id, site=site_id, publisher_is_draft=True).exclude(pk=self.instance.pk).count():
                    raise forms.ValidationError(_('A page with this reverse URL id exists already.'))
        return cleaned_data

    def clean_overwrite_url(self):
        if 'overwrite_url' in self.fields:
            url = self.cleaned_data['overwrite_url']
            if url:
                if not any_path_re.match(url):
                    raise forms.ValidationError(_('Invalid URL, use /my/url format.'))
        return url

class PagePermissionInlineAdminForm(forms.ModelForm):
    """
    Page permission inline admin form used in inline admin. Required, because
    user and group queryset must be changed. User can see only users on the same
    level or under him in choosen page tree, and users which were created by him, 
    but aren't assigned to higher page level than current user.
    """
    user = forms.ModelChoiceField('user', label=_('user'), widget=UserSelectAdminWidget, required=False)
    page = forms.ModelChoiceField(Page, label=_('user'), widget=HiddenInput(), required=True)
    
    def __init__(self, *args, **kwargs):
        super(PagePermissionInlineAdminForm, self).__init__(*args, **kwargs)
        user = get_current_user() # current user from threadlocals
        self.fields['user'].queryset = get_subordinate_users(user)
        self.fields['user'].widget.user = user # assign current user
        self.fields['group'].queryset = get_subordinate_groups(user)
    
    def clean(self):
        super(PagePermissionInlineAdminForm, self).clean()
        for field in self.Meta.model._meta.fields:
            if not isinstance(field, BooleanField) or not field.name.startswith('can_'):
                continue
            name = field.name
            self.cleaned_data[name] = self.cleaned_data.get(name, False)
        
        can_add = self.cleaned_data['can_add']
        can_edit = self.cleaned_data['can_change']
        # check if access for childrens, or descendants is granted
        if can_add and self.cleaned_data['grant_on'] == ACCESS_PAGE:
            # this is a missconfiguration - user can add/move page to current
            # page but after he does this, he will not have permissions to 
            # access this page anymore, so avoid this
            raise forms.ValidationError(_("Add page permission requires also "
                "access to children, or descendants, otherwise added page "
                "can't be changed by its creator."))
        
        if can_add and not can_edit:
            raise forms.ValidationError(_('Add page permission also requires edit page permission.'))
        # TODO: finish this, but is it really required? might be nice to have 
        
        # check if permissions assigned in cms are correct, and display
        # a message if not - correctness mean: if user has add permisson to
        # page, but he does'nt have auth permissions to add page object,
        # display warning
        return self.cleaned_data
    
    def save(self, commit=True):
        """
        Makes sure the boolean fields are set to False if they aren't
        available in the form.
        """
        instance = super(PagePermissionInlineAdminForm, self).save(commit=False)
        for field in self._meta.model._meta.fields:
            if isinstance(field, BooleanField) and field.name.startswith('can_'):
                setattr(instance, field.name, self.cleaned_data.get(field.name, False))
        if commit:
            instance.save()
        return instance
    
    class Meta:
        model = PagePermission


class ViewRestrictionInlineAdminForm(PagePermissionInlineAdminForm):
    can_view = forms.BooleanField(label=_('can_view'), widget=HiddenInput(), initial=True)

    def clean_can_view(self):
        self.cleaned_data["can_view"] = True
        return self.cleaned_data


class GlobalPagePermissionAdminForm(forms.ModelForm):

    def clean(self):
        super(GlobalPagePermissionAdminForm, self).clean()
        if not self.cleaned_data['user'] and not self.cleaned_data['group']:
            raise forms.ValidationError(_('Please select user or group first.'))
        return self.cleaned_data


class GenericCmsPermissionForm(forms.ModelForm):
    """Generic form for User & Grup permissions in cms
    """
    can_add_page = forms.BooleanField(label=_('Add'), required=False, initial=True)
    can_change_page = forms.BooleanField(label=_('Change'), required=False, initial=True)
    can_delete_page = forms.BooleanField(label=_('Delete'), required=False)
    can_recover_page = forms.BooleanField(label=_('Recover (any) pages'), required=False)
    
    # pageuser is for pageuser & group - they are combined together,
    # and read out from PageUser model
    can_add_pageuser = forms.BooleanField(label=_('Add'), required=False)
    can_change_pageuser = forms.BooleanField(label=_('Change'), required=False)
    can_delete_pageuser = forms.BooleanField(label=_('Delete'), required=False)
    
    can_add_pagepermission = forms.BooleanField(label=_('Add'), required=False)
    can_change_pagepermission = forms.BooleanField(label=_('Change'), required=False)
    can_delete_pagepermission = forms.BooleanField(label=_('Delete'), required=False)
    
    def populate_initials(self, obj):
        """Read out permissions from permission system.
        """
        initials = {}
<<<<<<< HEAD
        models = (Page, PageUser, PagePermission)
        """
        for model in models:
            name = model.__name__.lower()
            for t in ('add', 'change', 'delete'):
                codename = getattr(model._meta, 'get_%s_permission' % t)()
                initials['can_%s_%s' % (t, name)] = obj.has_perm('%s.%s' % (model._meta.app_label, codename)) 
        return initials
        """
        permission_acessor = get_permission_acessor(obj)
        for model in models:
=======
        permission_acessor = self.permission_acessor(obj)
        for model in (Page, PageUser, PagePermission):
>>>>>>> 06de1354
            name = model.__name__.lower()
            content_type = ContentType.objects.get_for_model(model)
            permissions = permission_acessor.filter(content_type=content_type).values_list('codename', flat=True)
            for t in ('add', 'change', 'delete'):
                codename = getattr(model._meta, 'get_%s_permission' % t)()
                initials['can_%s_%s' % (t, name)] = codename in permissions
        return initials
    
<<<<<<< HEAD
    def save_permissions(self, obj):
        save_permissions(self.cleaned_data, obj)
=======
    def permission_acessor(self, obj):
        if isinstance(obj, PageUser):
            rel_name = 'user_permissions'
        else:
            rel_name = 'permissions'
        return getattr(obj, rel_name)
    
    def save_permissions(self, obj):
        models = (
            (Page, 'page'),
            (PageUser, 'pageuser'),
            (PageUserGroup, 'pageuser'),
            (PagePermission, 'pagepermission')
        )
        if not obj.pk:
            # save obj, otherwise we can't assign permissions to him
            obj.save()
        permission_acessor = self.permission_acessor(obj)
        for model, name in models:
            content_type = ContentType.objects.get_for_model(model)
            for method in ('add', 'change', 'delete'):
                # add permission `t` to model `model`
                codename = getattr(model._meta, 'get_%s_permission' % method)()
                permission = Permission.objects.get(content_type=content_type, codename=codename)
                if self.cleaned_data.get('can_%s_%s' % (method, name), None):
                    permission_acessor.add(permission)
                else:
                    permission_acessor.remove(permission)
>>>>>>> 06de1354
        

class PageUserForm(UserCreationForm, GenericCmsPermissionForm):
    notify_user = forms.BooleanField(label=_('Notify user'), required=False, 
        help_text=_('Send email notification to user about username or password change. Requires user email.'))
    
    class Meta:
        model = PageUser
    
    def __init__(self, data=None, files=None, auto_id='id_%s', prefix=None,
                 initial=None, error_class=ErrorList, label_suffix=':',
                 empty_permitted=False, instance=None):
        
        if instance:
            initial = initial or {}
            initial.update(self.populate_initials(instance))
        
        super(PageUserForm, self).__init__(data, files, auto_id, prefix, 
            initial, error_class, label_suffix, empty_permitted, instance)
        
        if instance:
            # if it is a change form, keep those fields as not required
            # password will be changed only if there is something entered inside
            self.fields['password1'].required = False
            self.fields['password1'].label = _('New password')
            self.fields['password2'].required = False
            self.fields['password2'].label = _('New password confirmation')
        
        self._password_change = True
        
    def clean_username(self):
        if self.instance:
            return self.cleaned_data['username']
        return super(PageUserForm, self).clean_username()
    
    def clean_password2(self): 
        if self.instance and self.cleaned_data['password1'] == '' and self.cleaned_data['password2'] == '':
            self._password_change = False
            return u''
        return super(PageUserForm, self).clean_password2()
    
    def clean(self):
        cleaned_data = super(PageUserForm, self).clean()
        notify_user = self.cleaned_data['notify_user']
        if notify_user and not self.cleaned_data.get('email', None):
            raise forms.ValidationError(_("Email notification requires valid email address."))
        if self.cleaned_data['can_add_page'] and not self.cleaned_data['can_change_page']:
            raise forms.ValidationError(_("The permission to add new pages requires the permission to change pages!"))
        if self.cleaned_data['can_add_pageuser'] and not self.cleaned_data['can_change_pageuser']:
            raise forms.ValidationError(_("The permission to add new users requires the permission to change users!"))
        if self.cleaned_data['can_add_pagepermission'] and not self.cleaned_data['can_change_pagepermission']:
            raise forms.ValidationError(_("To add permissions you also need to edit them!"))
        return cleaned_data
    
    def save(self, commit=True):
        """Create user, assign him to staff users, and create permissions for 
        him if required. Also assigns creator to user.
        """
        Super = self._password_change and PageUserForm or UserCreationForm  
        user = super(Super, self).save(commit=False)
        
        user.is_staff = True
        created = not bool(user.pk)
        # assign creator to user
        if created:
            get_current_user()
            user.created_by = get_current_user()
        if commit:
            user.save()
<<<<<<< HEAD

        save_permissions(self.cleaned_data, user)

=======
        self.save_permissions(user)
>>>>>>> 06de1354
        if self.cleaned_data['notify_user']:
            mail_page_user_change(user, created, self.cleaned_data['password1'])
        return user
    
    
class PageUserGroupForm(GenericCmsPermissionForm):
    
    class Meta:
        model = PageUserGroup
        fields = ('name', )
        
    def __init__(self, data=None, files=None, auto_id='id_%s', prefix=None,
                 initial=None, error_class=ErrorList, label_suffix=':',
                 empty_permitted=False, instance=None):
        
        if instance:
            initial = initial or {}
            initial.update(self.populate_initials(instance))
        
        super(PageUserGroupForm, self).__init__(data, files, auto_id, prefix, 
            initial, error_class, label_suffix, empty_permitted, instance)
    
    def save(self, commit=True):
        group = super(GenericCmsPermissionForm, self).save(commit=False)
        
        created = not bool(group.pk)
        # assign creator to user
        if created:
            group.created_by = get_current_user()

        if commit:
            group.save()

        self.save_permissions(group)

        return group<|MERGE_RESOLUTION|>--- conflicted
+++ resolved
@@ -1,15 +1,4 @@
-<<<<<<< HEAD
 # -*- coding: utf-8 -*-
-from cms.apphook_pool import apphook_pool
-from cms.forms.widgets import UserSelectAdminWidget
-from cms.models import Page, PagePermission, PageUser, ACCESS_PAGE, \
-    PageUserGroup
-from cms.utils.page import is_valid_page_slug
-from cms.utils.permissions import get_current_user, get_subordinate_users, \
-    get_subordinate_groups, mail_page_user_change
-from cms.utils.urlutils import any_path_re
-=======
->>>>>>> 06de1354
 from django import forms
 from django.conf import settings
 from django.contrib.auth.forms import UserCreationForm
@@ -23,33 +12,6 @@
 from django.template.defaultfilters import slugify
 from django.utils.translation import ugettext_lazy as _, get_language
 
-<<<<<<< HEAD
-def get_permission_acessor(obj):
-    if isinstance(obj, (PageUser, User,)):
-        rel_name = 'user_permissions' 
-    else:
-        rel_name = 'permissions'
-    return getattr(obj, rel_name)
-
-def save_permissions(data, obj):
-    models = ((Page, 'page'), (PageUser, 'pageuser'), (PageUserGroup, 'pageuser'), (PagePermission, 'pagepermission'))
-    
-    if not obj.pk:
-        # save obj, otherwise we can't assign permissions to him
-        obj.save()
-    permission_acessor = get_permission_acessor(obj)
-    
-    for model, name in models:
-        content_type = ContentType.objects.get_for_model(model)
-        for t in ('add', 'change', 'delete'):
-            # add permission `t` to model `model`
-            codename = getattr(model._meta, 'get_%s_permission' % t)()
-            permission = Permission.objects.get(content_type=content_type, codename=codename)
-            if data.get('can_%s_%s' % (t, name), None):
-                permission_acessor.add(permission)
-            else:
-                permission_acessor.remove(permission)
-=======
 from cms.apphook_pool import apphook_pool
 from cms.forms.widgets import UserSelectAdminWidget
 from cms.models import (Page, PagePermission, PageUser,
@@ -61,7 +23,6 @@
 from cms.utils.urlutils import any_path_re
 
 from menus.menu_pool import menu_pool
->>>>>>> 06de1354
 
 
 class PageAddForm(forms.ModelForm):
@@ -289,22 +250,8 @@
         """Read out permissions from permission system.
         """
         initials = {}
-<<<<<<< HEAD
-        models = (Page, PageUser, PagePermission)
-        """
-        for model in models:
-            name = model.__name__.lower()
-            for t in ('add', 'change', 'delete'):
-                codename = getattr(model._meta, 'get_%s_permission' % t)()
-                initials['can_%s_%s' % (t, name)] = obj.has_perm('%s.%s' % (model._meta.app_label, codename)) 
-        return initials
-        """
-        permission_acessor = get_permission_acessor(obj)
-        for model in models:
-=======
         permission_acessor = self.permission_acessor(obj)
         for model in (Page, PageUser, PagePermission):
->>>>>>> 06de1354
             name = model.__name__.lower()
             content_type = ContentType.objects.get_for_model(model)
             permissions = permission_acessor.filter(content_type=content_type).values_list('codename', flat=True)
@@ -313,10 +260,6 @@
                 initials['can_%s_%s' % (t, name)] = codename in permissions
         return initials
     
-<<<<<<< HEAD
-    def save_permissions(self, obj):
-        save_permissions(self.cleaned_data, obj)
-=======
     def permission_acessor(self, obj):
         if isinstance(obj, PageUser):
             rel_name = 'user_permissions'
@@ -345,7 +288,6 @@
                     permission_acessor.add(permission)
                 else:
                     permission_acessor.remove(permission)
->>>>>>> 06de1354
         
 
 class PageUserForm(UserCreationForm, GenericCmsPermissionForm):
@@ -415,13 +357,7 @@
             user.created_by = get_current_user()
         if commit:
             user.save()
-<<<<<<< HEAD
-
-        save_permissions(self.cleaned_data, user)
-
-=======
         self.save_permissions(user)
->>>>>>> 06de1354
         if self.cleaned_data['notify_user']:
             mail_page_user_change(user, created, self.cleaned_data['password1'])
         return user
