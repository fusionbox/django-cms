--- conflicted
+++ resolved
@@ -1,4 +1,27 @@
 # -*- coding: utf-8 -*-
+import inspect
+import os
+from copy import deepcopy
+
+import django
+from django import template
+from django.conf import settings
+from django.contrib import admin
+from django.contrib.admin.options import IncorrectLookupParameters
+from django.contrib.admin.util import unquote, get_deleted_objects
+from django.contrib.sites.models import Site
+from django.core.exceptions import PermissionDenied, ObjectDoesNotExist
+from django.core.urlresolvers import reverse
+from django.db import transaction, models
+from django.forms import CharField
+from django.http import (HttpResponseRedirect, HttpResponse, Http404, 
+    HttpResponseBadRequest, HttpResponseForbidden, HttpResponseNotAllowed)
+from django.shortcuts import render_to_response, get_object_or_404
+from django.template.context import RequestContext
+from django.template.defaultfilters import title, escape, force_escape, escapejs
+from django.utils.encoding import force_unicode
+from django.utils.translation import ugettext_lazy as _
+
 from cms.admin.change_list import CMSChangeList
 from cms.admin.dialog.views import get_copy_dialog
 from cms.admin.forms import PageForm, PageAddForm
@@ -25,51 +48,16 @@
 from cms.utils.permissions import (has_page_add_permission, 
     has_page_change_permission, get_user_permission_level, 
     has_global_change_permissions_permission)
-<<<<<<< HEAD
 from cms.utils.placeholder import (get_page_from_placeholder_if_exists, 
     get_placeholder_conf)
-=======
-from cms.utils.placeholder import get_page_from_placeholder_if_exists
->>>>>>> 07d5034b
 from cms.utils.plugins import get_placeholders, get_page_from_plugin_or_404
-from copy import deepcopy
-from django import template
-from django.conf import settings
-from django.contrib import admin
-from django.contrib.admin.options import IncorrectLookupParameters
-from django.contrib.admin.util import unquote, get_deleted_objects
-from django.contrib.sites.models import Site
-from django.core.exceptions import PermissionDenied, ObjectDoesNotExist
-from django.core.urlresolvers import reverse
-<<<<<<< HEAD
-from django.db import transaction, models
-=======
-from django.db import transaction, models, router
->>>>>>> 07d5034b
-from django.forms import Widget, Textarea, CharField
-from django.http import (HttpResponseRedirect, HttpResponse, Http404, 
-    HttpResponseBadRequest, HttpResponseForbidden, HttpResponseNotAllowed)
-from django.shortcuts import render_to_response, get_object_or_404
-from django.template.context import RequestContext
-from django.template.defaultfilters import title, escape, force_escape, escapejs
-from django.utils.encoding import force_unicode
-from django.utils.translation import ugettext_lazy as _
 from menus.menu_pool import menu_pool
-<<<<<<< HEAD
-import inspect
-import os
-
 
 # silly hack to test features/ fixme
 if inspect.getargspec(get_deleted_objects)[0][-1] == 'using':
     from django.db import router
 else:
     router = False
-=======
-import django
-import os
-
->>>>>>> 07d5034b
 
 
 if 'reversion' in settings.INSTALLED_APPS:
