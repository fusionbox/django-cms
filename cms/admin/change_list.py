# -*- coding: utf-8 -*-
import bisect
from collections import defaultdict
from cms.exceptions import NoHomeFound
from cms.models import Title, Page, PageModeratorState
from cms.utils.conf import get_setting
from cms.utils.permissions import get_user_sites_queryset
from django.conf import settings
from django.contrib.admin.views.main import ChangeList, ALL_VAR, IS_POPUP_VAR, \
    ORDER_TYPE_VAR, ORDER_VAR, SEARCH_VAR
from django.contrib.sites.models import Site
import django

COPY_VAR = "copy"


def cache_tree_children(queryset):
    """
    For all items in the queryset, set the '_cached_children' attribute to a
    list. This attribute is in turn used by the 'get_children' method on the
    item, which would otherwise (if '_cached_children' is not set) cause a 
    database query.

    The queryset must be ordered by 'lft', or the function will put the children
    in the wrong order.
    """
    parents_dict = {}
    # Loop through the queryset twice, so that the function works even if the
    # mptt tree is broken. Since django caches querysets internally, the extra
    # computation time is minimal.
    for obj in queryset:
        parents_dict[obj.pk] = obj
        obj._cached_children = []
    for obj in queryset:
        parent = parents_dict.get(obj.parent_id)
        if parent:
            parent._cached_children.append(obj)


class CMSChangeList(ChangeList):
    """
    Renders a Changelist - In our case it looks like a tree - it's the list of
    *instances* in the Admin.
    It is usually responsible for pagination (not here though, we have a
    treeview)
    """
    real_queryset = False
    
    def __init__(self, request, *args, **kwargs):
        from cms.utils.plugins import current_site
        self._current_site = current_site(request)
        super(CMSChangeList, self).__init__(request, *args, **kwargs)
        try:
            self.query_set = self.get_query_set(request)
        except:
            raise
        self.get_results(request)
        
        if self._current_site:
            request.session['cms_admin_site'] = self._current_site.pk
        self.set_sites(request)
        
    def get_query_set(self, request=None):
        if COPY_VAR in self.params:
            del self.params[COPY_VAR]
        if django.VERSION[1] > 3:
            qs = super(CMSChangeList, self).get_query_set(request).drafts()
        else:
            qs = super(CMSChangeList, self).get_query_set().drafts()
        if request:
            site = self.current_site()
            permissions = Page.permissions.get_change_id_list(request.user, site)
            
            if permissions != Page.permissions.GRANT_ALL:
                qs = qs.filter(pk__in=permissions)
                self.root_query_set = self.root_query_set.filter(pk__in=permissions)
            self.real_queryset = True
            qs = qs.filter(site=self._current_site)
        return qs
    
    def is_filtered(self):
        from cms.utils.plugins import SITE_VAR
        lookup_params = self.params.copy() # a dictionary of the query string
        for i in (ALL_VAR, ORDER_VAR, ORDER_TYPE_VAR, SEARCH_VAR, IS_POPUP_VAR, SITE_VAR):
            if i in lookup_params:
                del lookup_params[i]
        if not lookup_params.items() and not self.query:
            return False
        return True
    
    def get_results(self, request):
        if self.real_queryset:
            super(CMSChangeList, self).get_results(request)
            if not self.is_filtered():
                self.full_result_count = self.result_count = self.root_query_set.count()
            else:
                self.full_result_count = self.root_query_set.count()
    
    def set_items(self, request):
        site = self.current_site()
        # Get all the pages, ordered by tree ID (it's convenient to build the 
        # tree using a stack now)
        pages = self.get_query_set(request).drafts().order_by('tree_id',  'lft').select_related()
        
        
        # Get lists of page IDs for which the current user has 
        # "permission to..." on the current site. 
        perm_edit_ids = Page.permissions.get_change_id_list(request.user, site)
        perm_publish_ids = Page.permissions.get_publish_id_list(request.user, site)
        perm_advanced_settings_ids = Page.permissions.get_advanced_settings_id_list(request.user, site)
        perm_change_list_ids = Page.permissions.get_change_id_list(request.user, site)
        
        if perm_edit_ids and perm_edit_ids != Page.permissions.GRANT_ALL:
            pages = pages.filter(pk__in=perm_edit_ids)
            #pages = pages.filter(pk__in=perm_change_list_ids)   

        root_pages = []
        pages = list(pages)
        all_pages = pages[:] # That is, basically, a copy.
        try:
            home_pk = Page.objects.drafts().get_home(site).pk
        except NoHomeFound:
            home_pk = 0

        # page moderator states
        pm_qs = PageModeratorState.objects.filter(page__in=pages).order_by('page')
        pm_states = defaultdict(list)
        for state in pm_qs:
            pm_states[state.page_id].append(state)

        public_page_id_set = Page.objects.public().filter(
            published=True, publisher_public__in=pages).values_list('id', flat=True)

        # Unfortunately we cannot use the MPTT builtin code for pre-caching
        # the children here, because MPTT expects the tree to be 'complete'
        # and otherwise complaints about 'invalid item order'
        cache_tree_children(pages)
        ids = dict((page.id, page) for page in pages)

        for page in pages:

            children = list(page.get_children())

<<<<<<< HEAD
            # note: We are using change_list permission here, because we must
            # display also pages which user must not edit, but he haves a 
            # permission for adding a child under this page. Otherwise he would
            # not be able to add anything under page which he can't change. 
            if not page.parent_id or (perm_change_list_ids != Page.permissions.GRANT_ALL and not int(page.parent_id) in perm_change_list_ids):
                page.root_node = True
            else:
                page.root_node = False
            ids.append(page.pk)
            
            if get_setting('PERMISSION'):
=======
            # If the parent page is not among the nodes shown, this node should
            # be a "root node". The filtering for this has already been made, so
            # using the ids dictionary means this check is constant time
            page.root_node = page.parent_id not in ids

            if settings.CMS_PERMISSION:
>>>>>>> 2d525670
                # caching the permissions
                page.permission_edit_cache = perm_edit_ids == Page.permissions.GRANT_ALL or page.pk in perm_edit_ids
                page.permission_publish_cache = perm_publish_ids == Page.permissions.GRANT_ALL or page.pk in perm_publish_ids
                page.permission_advanced_settings_cache = perm_advanced_settings_ids == Page.permissions.GRANT_ALL or page.pk in perm_advanced_settings_ids
                page.permission_user_cache = request.user

            page._moderator_state_cache = pm_states[page.pk]
            page._public_published_cache = page.publisher_public_id in public_page_id_set
            if page.root_node or self.is_filtered():
                page.last = True
                if len(children):
                    # TODO: WTF!?!
                    # The last one is not the last... wait, what?
                    # children should NOT be a queryset. If it is, check that
                    # your django-mptt version is 0.5.1
                    children[-1].last = False
                page.menu_level = 0
                root_pages.append(page)
                if page.parent_id:
                    page.get_cached_ancestors(ascending=True)
                else:
                    page.ancestors_ascending = []
                page.home_pk_cache = home_pk
            
            # Because 'children' is the reverse-FK accessor for the 'parent'
            # FK from Page->Page, we have to use wrong English here and set
            # an attribute called 'childrens'. We are aware that this is WRONG
            # but what should we do?
            
            # If the queryset is filtered, do NOT set the 'childrens' attribute
            # since *ALL* pages will be in the 'root_pages' list and therefore
            # be displayed. (If the queryset is filtered, the result is not a
            # tree but rather a flat list).
            if self.is_filtered():
                page.childrens = []
            else:
                page.childrens = children

        for page in all_pages:
            page.title_cache = {}
            page.all_languages = []

        titles = Title.objects.filter(page__in=ids)
        insort = bisect.insort # local copy to avoid globals lookup in the loop
        for title in titles:
            page = ids[title.page_id]
            page.title_cache[title.language] = title
            if not title.language in page.all_languages:
                insort(page.all_languages, title.language)
        self.root_pages = root_pages
        
    def get_items(self):
        return self.root_pages
    
    def set_sites(self, request):
        """Sets sites property to current instance - used in tree view for
        sites combo.
        """
        if get_setting('PERMISSION'):
            self.sites = get_user_sites_queryset(request.user)   
        else:
            self.sites = Site.objects.all()
        self.has_access_to_multiple_sites = len(self.sites) > 1
    
    def current_site(self):
        return self._current_site
    <|MERGE_RESOLUTION|>--- conflicted
+++ resolved
@@ -141,26 +141,12 @@
 
             children = list(page.get_children())
 
-<<<<<<< HEAD
-            # note: We are using change_list permission here, because we must
-            # display also pages which user must not edit, but he haves a 
-            # permission for adding a child under this page. Otherwise he would
-            # not be able to add anything under page which he can't change. 
-            if not page.parent_id or (perm_change_list_ids != Page.permissions.GRANT_ALL and not int(page.parent_id) in perm_change_list_ids):
-                page.root_node = True
-            else:
-                page.root_node = False
-            ids.append(page.pk)
-            
-            if get_setting('PERMISSION'):
-=======
             # If the parent page is not among the nodes shown, this node should
             # be a "root node". The filtering for this has already been made, so
             # using the ids dictionary means this check is constant time
             page.root_node = page.parent_id not in ids
 
-            if settings.CMS_PERMISSION:
->>>>>>> 2d525670
+            if get_setting('PERMISSION'):
                 # caching the permissions
                 page.permission_edit_cache = perm_edit_ids == Page.permissions.GRANT_ALL or page.pk in perm_edit_ids
                 page.permission_publish_cache = perm_publish_ids == Page.permissions.GRANT_ALL or page.pk in perm_publish_ids
