--- conflicted
+++ resolved
@@ -25,16 +25,6 @@
 
     if new_plugins and parent_plugin_id:
         from cms.models import CMSPlugin
-<<<<<<< HEAD
-        new_plugins[0].parent_id = parent_plugin_id
-        # Always use update fields to avoid side-effects.
-        # In this case "plugin" has invalid values for internal fields
-        # like numchild.
-        # The invalid value is only in memory because the instance
-        # was never updated.
-        new_plugins[0].save(update_fields=['parent'])
-        new_plugins[0] = new_plugins[0].move(CMSPlugin.objects.get(pk=parent_plugin_id), pos='last-child')
-=======
         parent_plugin = CMSPlugin.objects.get(pk=parent_plugin_id)
         for idx, plugin in enumerate(new_plugins):
             if plugin.parent_id is None:
@@ -47,7 +37,6 @@
                 plugin.save(update_fields=['parent'])
                 new_plugins[idx] = plugin.move(parent_plugin, pos="last-child")
 
->>>>>>> ad51df7b
     plugins_ziplist = list(zip(new_plugins, old_plugins))
 
     # this magic is needed for advanced plugins like Text Plugins that can have
