--- conflicted
+++ resolved
@@ -202,15 +202,10 @@
     """Decision function used in frontend - says which model should be used.
     Public models are used only if CMS_MODERATOR.
     """
-<<<<<<< HEAD
-    # If we don't use moderator, everything is a draft anyway.
-    if not settings.CMS_MODERATOR:
-=======
     # TODO: Clean up this unreadable mess
     if not settings.CMS_MODERATOR or \
         (request and (('preview' in request.GET and 
             'draft' in request.GET) or ('edit' in request.GET or request.session.get('cms_edit', False))) and request.user.is_staff):
->>>>>>> f9688385
         return model.objects.drafts()
     # We do use moderator
     if request:
