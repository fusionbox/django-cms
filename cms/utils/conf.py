--- conflicted
+++ resolved
@@ -61,16 +61,12 @@
     'TOOLBAR_URL__BUILD': 'build',
     'TOOLBAR_URL__DISABLE': 'toolbar_off',
     'ADMIN_NAMESPACE': 'admin',
-<<<<<<< HEAD
-    'APP_NAME':None,
-    'TOOLBAR_HIDE':False,
+    'APP_NAME': None,
+    'TOOLBAR_HIDE': False,
     'UNESCAPED_RENDER_MODEL_TAGS': True,
-=======
-    'TOOLBAR_HIDE': False,
     'WIZARD_DEFAULT_TEMPLATE': constants.TEMPLATE_INHERITANCE_MAGIC,
     'WIZARD_CONTENT_PLUGIN': 'TextPlugin',
     'WIZARD_CONTENT_PLUGIN_BODY': 'body',
->>>>>>> f82c132a
 }
 
 
