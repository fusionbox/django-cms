--- conflicted
+++ resolved
@@ -41,8 +41,7 @@
         return new_class 
          
     
-<<<<<<< HEAD
-class CMSPlugin(Mptt):
+class CMSPlugin(MpttModel):
     '''
     The base class for a CMS plugin model. When defining a new custom plugin, you should
     store plugin-instance specific information on a subclass of this class.
@@ -54,9 +53,6 @@
     2. Subclasses of CMSPlugin cannot define a "text" field.
 
     '''
-=======
-class CMSPlugin(MPTTModel):
->>>>>>> 58998438
     __metaclass__ = PluginModelBase
     
     placeholder = models.ForeignKey(Placeholder, editable=False, null=True)
