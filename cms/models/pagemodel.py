<<<<<<< HEAD
# -*- coding: utf-8 -*-
from cms.exceptions import NoHomeFound
from cms.models.managers import PageManager, PagePermissionsPermissionManager
from cms.models.metaclasses import PageMetaClass
from cms.models.placeholdermodel import Placeholder
from cms.models.pluginmodel import CMSPlugin
from cms.utils.copy_plugins import copy_plugins_to
from cms.utils.helpers import reversion_register
from cms.utils.i18n import get_fallback_languages
from cms.utils.page import get_available_slug, check_title_slugs
from cms.utils.urlutils import urljoin
=======
import copy
from os.path import join
>>>>>>> 06de1354
from datetime import datetime

from django.conf import settings
from django.contrib.sites.models import Site
from django.core.exceptions import ObjectDoesNotExist
from django.core.urlresolvers import reverse
from django.db import models, transaction
from django.db.models import Q
from django.db.models.fields.related import OneToOneRel
from django.shortcuts import get_object_or_404
from django.utils.translation import ugettext_lazy as _, get_language, ugettext
<<<<<<< HEAD
from menus.menu_pool import menu_pool
from os.path import join
from cms.publisher.errors import MpttPublisherCantPublish
from mptt.models import MPTTModel
import copy
=======

from cms.exceptions import NoHomeFound
from cms.models.managers import PageManager, PagePermissionsPermissionManager
from cms.models.placeholdermodel import Placeholder
from cms.utils.helpers import reversion_register
from cms.utils import i18n, urlutils, page as page_utils

from menus.menu_pool import menu_pool

from publisher import MpttPublisher, Publisher
from publisher.errors import PublisherCantPublish
>>>>>>> 06de1354


class Page(MPTTModel):
    """
    A simple hierarchical page model
    """
    __metaclass__ = PageMetaClass
    MODERATOR_CHANGED = 0
    MODERATOR_NEED_APPROVEMENT = 1
    MODERATOR_NEED_DELETE_APPROVEMENT = 2
    MODERATOR_APPROVED = 10
    # special case - page was approved, but some of page parents are not approved yet
    MODERATOR_APPROVED_WAITING_FOR_PARENTS = 11
    
    moderator_state_choices = (
        (MODERATOR_CHANGED, _('changed')),
        (MODERATOR_NEED_APPROVEMENT, _('req. app.')),
        (MODERATOR_NEED_DELETE_APPROVEMENT, _('delete')),
        (MODERATOR_APPROVED, _('approved')),
        (MODERATOR_APPROVED_WAITING_FOR_PARENTS, _('app. par.')),
    )
    
    LIMIT_VISIBILITY_IN_MENU_CHOICES = (
        (1,_('for logged in users only')),
        (2,_('for anonymous users only')),
    )
<<<<<<< HEAD
    PUBLISHER_STATE_DEFAULT = 0
    PUBLISHER_STATE_DIRTY = 1
    PUBLISHER_STATE_DELETE = 2
    
=======
>>>>>>> 06de1354
    template_choices = [(x, _(y)) for x,y in settings.CMS_TEMPLATES]
    
    created_by = models.CharField(_("created by"), max_length=70, editable=False)
    changed_by = models.CharField(_("changed by"), max_length=70, editable=False)
    parent = models.ForeignKey('self', null=True, blank=True, related_name='children', db_index=True)
    creation_date = models.DateTimeField(auto_now_add=True)
    changed_date = models.DateTimeField(auto_now=True)
    publication_date = models.DateTimeField(_("publication date"), null=True, blank=True, help_text=_('When the page should go live. Status must be "Published" for page to go live.'), db_index=True)
    publication_end_date = models.DateTimeField(_("publication end date"), null=True, blank=True, help_text=_('When to expire the page. Leave empty to never expire.'), db_index=True)
    in_navigation = models.BooleanField(_("in navigation"), default=True, db_index=True)
    soft_root = models.BooleanField(_("soft root"), db_index=True, default=False, help_text=_("All ancestors will not be displayed in the navigation"))
    reverse_id = models.CharField(_("id"), max_length=40, db_index=True, blank=True, null=True, help_text=_("An unique identifier that is used with the page_url templatetag for linking to this page"))
    navigation_extenders = models.CharField(_("attached menu"), max_length=80, db_index=True, blank=True, null=True)
    published = models.BooleanField(_("is published"), blank=True)
    
    template = models.CharField(_("template"), max_length=100, choices=template_choices, help_text=_('The template used to render the content.'))
    site = models.ForeignKey(Site, help_text=_('The site the page is accessible at.'), verbose_name=_("site"))
    
    moderator_state = models.SmallIntegerField(_('moderator state'), choices=moderator_state_choices, default=MODERATOR_NEED_APPROVEMENT, blank=True)
    
    level = models.PositiveIntegerField(db_index=True, editable=False)
    lft = models.PositiveIntegerField(db_index=True, editable=False)
    rght = models.PositiveIntegerField(db_index=True, editable=False)
    tree_id = models.PositiveIntegerField(db_index=True, editable=False)
    
    login_required = models.BooleanField(_("login required"), default=False)
    limit_visibility_in_menu = models.SmallIntegerField(_("menu visibility"), default=None, null=True, blank=True, choices=LIMIT_VISIBILITY_IN_MENU_CHOICES, db_index=True, help_text=_("limit when this page is visible in the menu"))
    
    # Placeholders (plugins)
    placeholders = models.ManyToManyField(Placeholder, editable=False)
    
    # Publisher fields

    publisher_is_draft = models.BooleanField(default=1, editable=False, db_index=True)
    publisher_public = models.OneToOneField('self', related_name='publisher_draft',  null=True, editable=False)
    publisher_state = models.SmallIntegerField(default=0, editable=False, db_index=True)
    
    # Managers
    objects = PageManager()
    permissions = PagePermissionsPermissionManager()

    class Meta:
        permissions = (
            ('view_page', 'Can view page'),
        )
        verbose_name = _('page')
        verbose_name_plural = _('pages')
        ordering = ('site','tree_id', 'lft')
        app_label = 'cms'
    
    class PublisherMeta:
        exclude_fields_append = ['id', 'publisher_is_draft', 'publisher_public',
                                 'publisher_state', 'moderator_state',
                                 'placeholders', 'lft', 'rght', 'tree_id',
                                 'parent']
    
    def __unicode__(self):
        title = self.get_menu_title(fallback=True)
        if title is None:
            title = u""
        return u'%s' % (title,)
    
    def move_page(self, target, position='first-child'):
        """Called from admin interface when page is moved. Should be used on
        all the places which are changing page position. Used like an interface
        to mptt, but after move is done page_moved signal is fired.
        """
        self.move_to(target, position)
        
        # fire signal
        from cms.models.moderatormodels import PageModeratorState
        self.force_moderation_action = PageModeratorState.ACTION_MOVE
        import cms.signals as cms_signals
        cms_signals.page_moved.send(sender=Page, instance=self) #titles get saved before moderation
        self.save(change_state=True) # always save the page after move, because of publisher
        
        # check the slugs
        page_utils.check_title_slugs(self)
        
    def copy_page(self, target, site, position='first-child', copy_permissions=True, copy_moderation=True, public_copy=False):
        """
        copy a page [ and all its descendants to a new location ]
        Doesn't checks for add page permissions anymore, this is done in PageAdmin.
        
        Note: public_copy was added in order to enable the creation of a copy for creating the public page during
        the publish operation as it sets the publisher_is_draft=False.
        """
        from cms.utils.moderator import update_moderation_message
        
        page_copy = None
        
        if public_copy:
            # create a copy of the draft page - existing code loops through pages so added it to a list 
            pages = [copy.copy(self)]            
        else:
            pages = [self] + list(self.get_descendants().order_by('-rght'))
            
        if not public_copy:    
            site_reverse_ids = Page.objects.filter(site=site, reverse_id__isnull=False).values_list('reverse_id', flat=True)
        
            if target:
                target.old_pk = -1
                if position == "first-child":
                    tree = [target]
                elif target.parent_id:
                    tree = [target.parent]
                else:
                    tree = []
            else:
                tree = []
            if tree:
                tree[0].old_pk = tree[0].pk
            
        first = True
        # loop over all affected pages (self is included in descendants)
        for page in pages:
            titles = list(page.title_set.all())
            # get all current placeholders (->plugins)
            placeholders = list(page.placeholders.all())
            origin_id = page.id
            # create a copy of this page by setting pk = None (=new instance)
            page.old_pk = page.pk
            page.pk = None
            page.level = None
            page.rght = None
            page.lft = None
            page.tree_id = None
            page.published = False
            page.moderator_state = Page.MODERATOR_CHANGED
            page.publisher_public_id = None
            # only set reverse_id on standard copy
            if not public_copy:
                if page.reverse_id in site_reverse_ids:
                    page.reverse_id = None
                if first:
                    first = False
                    if tree:
                        page.parent = tree[0]
                    else:
                        page.parent = None
                    page.insert_at(target, position)
                else:
                    count = 1
                    found = False
                    for prnt in tree:
                        if prnt.old_pk == page.parent_id:
                            page.parent = prnt
                            tree = tree[0:count]
                            found = True
                            break
                        count += 1
                    if not found:
                        page.parent = None
                tree.append(page)
            page.site = site
             
            # override default page settings specific for public copy
            if public_copy:
                page.published = True
                page.publisher_is_draft=False
                page.moderator_state = Page.MODERATOR_APPROVED
                # we need to set relate this new public copy to its draft page (self)
                page.publisher_public = self
                
                # code taken from Publisher publish() overridden here as we need to save the page
                # before we are able to use the page object for titles, placeholders etc.. below
                # the method has been modified to return the object after saving the instance variable
                page = self._publisher_save_public(page)
                page_copy = page    # create a copy used in the return
            else:    
                # only need to save the page if it isn't public since it is saved above otherwise
                page.save()

            # copy moderation, permissions if necessary
            if settings.CMS_PERMISSION and copy_permissions:
                from cms.models.permissionmodels import PagePermission
                for permission in PagePermission.objects.filter(page__id=origin_id):
                    permission.pk = None
                    permission.page = page
                    permission.save()
            if settings.CMS_MODERATOR and copy_moderation:
                from cms.models.moderatormodels import PageModerator
                for moderator in PageModerator.objects.filter(page__id=origin_id):
                    moderator.pk = None
                    moderator.page = page
                    moderator.save()
                    
            # update moderation message for standard copy
            if not public_copy:
                update_moderation_message(page, unicode(_('Page was copied.')))
            
            # copy titles of this page
            for title in titles:
                title.pk = None # setting pk = None creates a new instance
                title.publisher_public_id = None
                title.published = False
                title.page = page
                
                # create slug-copy for standard copy
                if not public_copy:
                    title.slug = page_utils.get_available_slug(title)
                title.save()
                
            # copy the placeholders (and plugins on those placeholders!)
            for ph in placeholders:
                plugins = list(ph.cmsplugin_set.all().order_by('tree_id', '-rght'))
                try:
                    ph = page.placeholders.get(slot=ph.slot)
                except Placeholder.DoesNotExist:
                    ph.pk = None # make a new instance
                    ph.save()
                    page.placeholders.add(ph)
                if plugins:
                    copy_plugins_to(plugins, ph)
                    
        # invalidate the menu for this site
        menu_pool.clear(site_id=site.pk)
        return page_copy   # return the page_copy or None

    def save(self, no_signals=False, change_state=True, commit=True,
             force_with_moderation=False, force_state=None, **kwargs):
        """
        Args:
            
            commit: True if model should be really saved
            force_with_moderation: can be true when new object gets added under 
                some existing page and this new page will require moderation; 
                this is because of how this adding works - first save, then move
        """
        
        # Published pages should always have a publication date
        publish_directly, under_moderation = False, False
        
        if self.publisher_is_draft:
            # publisher specific stuff, but only on draft model, this is here 
            # because page initializes publish process
            
            if settings.CMS_MODERATOR:
                under_moderation = force_with_moderation or self.pk and bool(self.get_moderator_queryset().count())
            
            created = not bool(self.pk)
            if settings.CMS_MODERATOR:
                if change_state:
                    if created:
                        # new page....
                        self.moderator_state = Page.MODERATOR_CHANGED
                    elif not self.requires_approvement():
                        # always change state to need approvement when there is some change
                        self.moderator_state = Page.MODERATOR_NEED_APPROVEMENT
                    
                    if not under_moderation and (self.published or self.publisher_public):
                        # existing page without moderator - publish it directly if 
                        # published is True
                        publish_directly = True
                    
            elif change_state:
                self.moderator_state = Page.MODERATOR_CHANGED
                #publish_directly = True - no publisher, no publishing!! - we just
                # use draft models in this case
            
            if force_state is not None:
                self.moderator_state = force_state
            
        # if the page is published we set the publish date if not set yet.
        if self.publication_date is None and self.published:
            self.publication_date = datetime.now()
        
        if self.reverse_id == "":
            self.reverse_id = None
        
        from cms.utils.permissions import _thread_locals
        user = getattr(_thread_locals, "user", None)
        if user:
            self.changed_by = user.username
        else:
            self.changed_by = "script"
        if not self.pk:
            self.created_by = self.changed_by 
        
        if commit:
            if no_signals:# ugly hack because of mptt
                self.save_base(cls=self.__class__, **kwargs)
            else:
                super(Page, self).save(**kwargs)
        
        #if commit and (publish_directly or created and not under_moderation):
        if self.publisher_is_draft:
            if self.published:
                if commit and publish_directly:
                    self.publish()
            elif self.publisher_public and self.publisher_public.published:
                self.publisher_public.published = False
                self.publisher_public.save()
                
    def save_base(self, *args, **kwargs):
        """Overriden save_base. If an instance is draft, and was changed, mark
        it as dirty.

        Dirty flag is used for changed nodes identification when publish method
        takes place. After current changes are published, state is set back to
        PUBLISHER_STATE_DEFAULT (in publish method).
        """
        keep_state = getattr(self, '_publisher_keep_state', None)

        if self.publisher_is_draft and not keep_state:
            self.publisher_state = self.PUBLISHER_STATE_DIRTY
        if keep_state:
            delattr(self, '_publisher_keep_state')

        ret = super(Page, self).save_base(*args, **kwargs)
        return ret

    @transaction.commit_manually
    def publish(self):
        """Overrides Publisher method, because there may be some descendants, which
        are waiting for parent to publish, so publish them if possible. 

        IMPORTANT: @See utils.moderator.approve_page for publishing permissions
                   Also added @transaction.commit_manually decorator as delete() 
                    was removing both draft and public versions

        Returns: True if page was successfully published.
        """
        # Publish can only be called on moderated and draft pages
        if not self.publisher_is_draft:
            return

        # publish, but only if all parents are published!!
        published = None

        if not self.pk:
            self.save()

        if self._publisher_can_publish():

            ########################################################################
            # delete the existing public page using transaction block to ensure save() and delete() do not conflict
            # the draft version was being deleted if I replaced the save() below with a delete()
            try:
                old_public = self.get_public_object()
                old_public.publisher_state = self.PUBLISHER_STATE_DELETE
                # store old public on self, pass around instead
                self.old_public = old_public
                old_public.publisher_public = None  # remove the reference to the publisher_draft version of the page so it does not get deleted
                old_public.save()
            except:
                transaction.rollback()
            else:
                transaction.commit()

            # we hook into the modified copy_page routing to do the heavy lifting of copying the draft page to a new public page
            new_public = self.copy_page(target=None, site=self.site, copy_moderation=False, position=None, copy_permissions=False, public_copy=True)

            # taken from Publisher - copy_page needs to call self._publisher_save_public(copy) for mptt insertion
            # insert_at() was maybe calling _create_tree_space() method, in this
            # case may tree_id change, so we must update tree_id from db first
            # before save
            if getattr(self, 'tree_id', None):
                me = self._default_manager.get(pk=self.pk)
                self.tree_id = me.tree_id

            self.published = True
            self.publisher_public = new_public
            self.moderator_state = Page.MODERATOR_APPROVED
            self.publisher_state = self.PUBLISHER_STATE_DEFAULT
            self._publisher_keep_state = True        
            published = True
        else:
            self.moderator_state = Page.MODERATOR_APPROVED_WAITING_FOR_PARENTS

        self.save(change_state=False)
        
        if not published:
            # was not published, escape
            transaction.commit()
            return

        # clean moderation log
        self.pagemoderatorstate_set.all().delete()

        # we delete the old public page - this only deletes the public page as we
        # have removed the old_public.publisher_public=None relationship to the draft page above
        if old_public:
            # reparent public child pages before delete so they don't get purged as well
            for child_page in old_public.children.order_by('lft'):
                child_page.move_to(new_public, 'last-child')
                child_page.save(change_state=False)
            transaction.commit()
            # reload old_public to get correct tree attrs
            old_public = Page.objects.get(pk=old_public.pk)
            old_public.move_to(None, 'last-child')
            # moving the object out of the way berore deleting works, but why?
            # finally delete the old public page    
            old_public.delete()
        # manually commit the last transaction batch
        transaction.commit()

        # page was published, check if there are some childs, which are waiting
        # for publishing (because of the parent)
        publish_set = self.children.filter(moderator_state = Page.MODERATOR_APPROVED_WAITING_FOR_PARENTS)
        for page in publish_set:
            # recursive call to all childrens....
            page.moderator_state = Page.MODERATOR_APPROVED
            page.save(change_state=False)
            page.publish()

        # fire signal after publishing is done
        import cms.signals as cms_signals
        cms_signals.post_publish.send(sender=Page, instance=self)
        return published
        
    def delete(self):
        """Mark public instance for deletion and delete draft.
        """
        placeholders = self.placeholders.all()
        
        for ph in placeholders:
            plugin = CMSPlugin.objects.filter(placeholder=ph)
            plugin.delete()
            ph.delete()
    
        if self.publisher_public_id:
            # mark the public instance for deletion
            self.publisher_public.publisher_state = self.PUBLISHER_STATE_DELETE
            self.publisher_public.save()
        super(Page, self).delete()


    def delete_with_public(self):
        
        placeholders = list(self.placeholders.all())
        if self.publisher_public_id:
            placeholders = placeholders + list(self.publisher_public.placeholders.all())
            
        for ph in placeholders:
            plugin = CMSPlugin.objects.filter(placeholder=ph)
            plugin.delete()
            ph.delete()
        if self.publisher_public_id:
            self.publisher_public.delete()
        super(Page, self).delete()
                        
    def get_draft_object(self):
        return self

    def get_public_object(self):
        return self.publisher_public
            
    def get_calculated_status(self):
        """
        get the calculated status of the page based on published_date,
        published_end_date, and status
        """
        if settings.CMS_SHOW_START_DATE:
            if self.publication_date > datetime.now():
                return False
        
        if settings.CMS_SHOW_END_DATE and self.publication_end_date:
            if self.publication_end_date < datetime.now():
                return True

        return self.published
    calculated_status = property(get_calculated_status)
        
    def get_languages(self):
        """
        get the list of all existing languages for this page
        """
        from cms.models.titlemodels import Title

        if not hasattr(self, "all_languages"):
            self.all_languages = Title.objects.filter(page=self).values_list("language", flat=True).distinct()
            self.all_languages = list(self.all_languages)
            self.all_languages.sort()    
        return self.all_languages

    def get_absolute_url(self, language=None, fallback=True):
        try:
            if self.is_home():
                return reverse('pages-root')
        except NoHomeFound:
            pass
        if settings.CMS_FLAT_URLS:
            path = self.get_slug(language, fallback)
        else:
            path = self.get_path(language, fallback)
            if hasattr(self, "home_cut_cache") and self.home_cut_cache:
                if not self.get_title_obj_attribute("has_url_overwrite", language, fallback) and path:
                    path = "/".join(path.split("/")[1:])
            else:    
                home_pk = None
                try:
                    home_pk = self.home_pk_cache
                except NoHomeFound:
                    pass
                ancestors = self.get_cached_ancestors(ascending=True)
                # sometimes there are no ancestors
                if len(ancestors)!=0:
                    if self.parent_id and ancestors[-1].pk == home_pk and not self.get_title_obj_attribute("has_url_overwrite", language, fallback) and path:
                        path = "/".join(path.split("/")[1:])
            
        if settings.CMS_DBGETTEXT and settings.CMS_DBGETTEXT_SLUGS:
            path = '/'.join([ugettext(p) for p in path.split('/')])

        return urlutils.urljoin(reverse('pages-root'), path)
    
    def get_cached_ancestors(self, ascending=True):
        if ascending:
            if not hasattr(self, "ancestors_ascending"):
                self.ancestors_ascending = list(self.get_ancestors(ascending)) 
            return self.ancestors_ascending
        else:
            if not hasattr(self, "ancestors_descending"):
                self.ancestors_descending = list(self.get_ancestors(ascending))
            return self.ancestors_descending
    
    def get_title_obj(self, language=None, fallback=True, version_id=None, force_reload=False):
        """Helper function for accessing wanted / current title. 
        If wanted title doesn't exists, EmptyTitle instance will be returned.
        """
        
        language = self._get_title_cache(language, fallback, version_id, force_reload)
        if language in self.title_cache:
            return self.title_cache[language]
        from cms.models.titlemodels import EmptyTitle
        return EmptyTitle()
    
    def get_title_obj_attribute(self, attrname, language=None, fallback=True, version_id=None, force_reload=False):
        """Helper function for getting attribute or None from wanted/current title.
        """
        try:
            attribute = getattr(self.get_title_obj(
                    language, fallback, version_id, force_reload), attrname)
            if attribute and settings.CMS_DBGETTEXT:
                if attrname in ('slug', 'path') and \
                        not settings.CMS_DBGETTEXT_SLUGS:
                    return attribute
                return ugettext(attribute)
            return attribute
        except AttributeError:
            return None
    
    def get_path(self, language=None, fallback=True, version_id=None, force_reload=False):
        """
        get the path of the page depending on the given language
        """
        return self.get_title_obj_attribute("path", language, fallback, version_id, force_reload)

    def get_slug(self, language=None, fallback=True, version_id=None, force_reload=False):
        """
        get the slug of the page depending on the given language
        """
        return self.get_title_obj_attribute("slug", language, fallback, version_id, force_reload)
        
    def get_title(self, language=None, fallback=True, version_id=None, force_reload=False):
        """
        get the title of the page depending on the given language
        """
        return self.get_title_obj_attribute("title", language, fallback, version_id, force_reload)
    
    def get_menu_title(self, language=None, fallback=True, version_id=None, force_reload=False):
        """
        get the menu title of the page depending on the given language
        """
        menu_title = self.get_title_obj_attribute("menu_title", language, fallback, version_id, force_reload)
        if not menu_title:
            return self.get_title(language, True, version_id, force_reload)
        return menu_title
    
    def get_page_title(self, language=None, fallback=True, version_id=None, force_reload=False):
        """
        get the page title of the page depending on the given language
        """
        page_title = self.get_title_obj_attribute("page_title", language, fallback, version_id, force_reload)
        if not page_title:
            return self.get_title(language, True, version_id, force_reload)
        return page_title

    def get_meta_description(self, language=None, fallback=True, version_id=None, force_reload=False):
        """
        get content for the description meta tag for the page depending on the given language
        """
        return self.get_title_obj_attribute("meta_description", language, fallback, version_id, force_reload)

    def get_meta_keywords(self, language=None, fallback=True, version_id=None, force_reload=False):
        """
        get content for the keywords meta tag for the page depending on the given language
        """
        return self.get_title_obj_attribute("meta_keywords", language, fallback, version_id, force_reload)
        
    def get_application_urls(self, language=None, fallback=True, version_id=None, force_reload=False):
        """
        get application urls conf for application hook
        """
        return self.get_title_obj_attribute("application_urls", language, fallback, version_id, force_reload)
    
    def get_redirect(self, language=None, fallback=True, version_id=None, force_reload=False):
        """
        get redirect
        """
        return self.get_title_obj_attribute("redirect", language, fallback, version_id, force_reload)
    
    def _get_title_cache(self, language, fallback, version_id, force_reload):
        if not language:
            language = get_language()
        load = False
        if not hasattr(self, "title_cache") or force_reload:
            load = True
            self.title_cache = {}
        elif not language in self.title_cache:
            if fallback:
                fallback_langs = i18n.get_fallback_languages(language)
                for lang in fallback_langs:
                    if lang in self.title_cache:
                        return lang    
            load = True 
        if load:
            from cms.models.titlemodels import Title
            if version_id:
                from reversion.models import Version
                version = get_object_or_404(Version, pk=version_id)
                revs = [related_version.object_version for related_version in version.revision.version_set.all()]
                for rev in revs:
                    obj = rev.object
                    if obj.__class__ == Title:
                        self.title_cache[obj.language] = obj
            else:
                title = Title.objects.get_title(self, language, language_fallback=fallback)
                if title:
                    self.title_cache[title.language] = title 
                language = title.language
        return language
                
    def get_template(self):
        """
        get the template of this page if defined or if closer parent if
        defined or DEFAULT_PAGE_TEMPLATE otherwise
        """
        template = None
        if self.template and len(self.template)>0 and \
            self.template != settings.CMS_TEMPLATE_INHERITANCE_MAGIC:
            template = self.template
        else:
            for p in self.get_ancestors(ascending=True):
                template = p.get_template()
                break
        if not template:
            template = settings.CMS_TEMPLATES[0][0]
        return template
    
    def get_template_name(self):
        """
        get the textual name (2nd parameter in settings.CMS_TEMPLATES)
        of the template of this page or of the nearest
        ancestor. failing to find that, return the name of the default template.
        """
        template = self.get_template()
        for t in settings.CMS_TEMPLATES:
            if t[0] == template:
                return t[1] 
        return _("default")
    
    def has_view_permission(self, request):
        from cms.models.permissionmodels import PagePermission
        # staff is allowed to see everything
        if request.user.is_staff and settings.CMS_PUBLIC_FOR_STAFF:
            return True
        # does any restriction exist?
        restricted = PagePermission.objects.filter(page=self, can_view=True).count()
        # anonymous user, no restriction saved in database
        if not request.user.is_authenticated() and not restricted:
            return True
        # authenticated user, no restriction and public for all fallback
        if (request.user.is_authenticated() and not restricted and
                settings.CMS_PUBLIC_FOR_ALL):
            return True
        # anyonymous user, page has restriction, generally false
        if not request.user.is_authenticated() and restricted:
            return False
        # Authenticated user
        # Django wide auth perms "can_view" or cms auth perms "can_view"
        opts = self._meta
        codename = '%s.%s_%s' % (opts.app_label, "view", opts.object_name.lower())
        return (request.user.has_perm(codename) or
                self.has_generic_permission(request, "view"))
    
    def has_change_permission(self, request):
        opts = self._meta
        if request.user.is_superuser:
            return True
        return request.user.has_perm(opts.app_label + '.' + opts.get_change_permission()) and \
            self.has_generic_permission(request, "change")
    
    def has_delete_permission(self, request):
        opts = self._meta
        if request.user.is_superuser:
            return True
        return request.user.has_perm(opts.app_label + '.' + opts.get_delete_permission()) and \
            self.has_generic_permission(request, "delete")
    
    def has_publish_permission(self, request):
        return self.has_generic_permission(request, "publish")
    
    def has_advanced_settings_permission(self, request):
        return self.has_generic_permission(request, "advanced_settings")
    
    def has_change_permissions_permission(self, request):
        """
        Has user ability to change permissions for current page?
        """
        return self.has_generic_permission(request, "change_permissions")
    
    def has_add_permission(self, request):
        """
        Has user ability to add page under current page?
        """
        return self.has_generic_permission(request, "add")
    
    def has_move_page_permission(self, request):
        """Has user ability to move current page?
        """
        return self.has_generic_permission(request, "move_page")
    
    def has_moderate_permission(self, request):
        """
        Has user ability to moderate current page? If moderation isn't
        installed, nobody can moderate.
        """
        if not settings.CMS_MODERATOR:
            return False
        return self.has_generic_permission(request, "moderate")
    
    def has_generic_permission(self, request, perm_type):
        """
        Return true if the current user has permission on the page.
        Return the string 'All' if the user has all rights.
        """
        att_name = "permission_%s_cache" % perm_type
        if not hasattr(self, "permission_user_cache") or not hasattr(self, att_name) \
                or request.user.pk != self.permission_user_cache.pk:
            from cms.utils.permissions import has_generic_permission
            self.permission_user_cache = request.user
<<<<<<< HEAD
            setattr(self, att_name, has_generic_permission(self.id, request.user, perm_type, self.site_id))
=======
            setattr(self, att_name, has_generic_permission(
                    self.id, request.user, type, self.site_id))
>>>>>>> 06de1354
            if getattr(self, att_name):
                self.permission_edit_cache = True
        return getattr(self, att_name)
    
    def is_home(self):
        if self.parent_id:
            return False
        else:
            try:
                return self.home_pk_cache == self.pk
            except NoHomeFound:
                pass
        return False
    
    def get_home_pk_cache(self):
        attr = "%s_home_pk_cache_%s" % (self.publisher_is_draft and "draft" or "public", self.site.pk)
        if not hasattr(self, attr):
            setattr(self, attr, self.get_object_queryset().get_home(self.site).pk)
        return getattr(self, attr)
    
    def set_home_pk_cache(self, value):
        attr = "%s_home_pk_cache_%s" % (self.publisher_is_draft and "draft" or "public", self.site.pk)
        setattr(self, attr, value)
    home_pk_cache = property(get_home_pk_cache, set_home_pk_cache)
    
    def get_media_path(self, filename):
        """
        Returns path (relative to MEDIA_ROOT/MEDIA_URL) to directory for storing page-scope files.
        This allows multiple pages to contain files with identical names without namespace issues.
        Plugins such as Picture can use this method to initialise the 'upload_to' parameter for 
        File-based fields. For example:
            image = models.ImageField(_("image"), upload_to=CMSPlugin.get_media_path)
        where CMSPlugin.get_media_path calls self.page.get_media_path
        
        This location can be customised using the CMS_PAGE_MEDIA_PATH setting
        """
        return join(settings.CMS_PAGE_MEDIA_PATH, "%d" % self.id, filename)
    
    def last_page_states(self):
        """Returns last five page states, if they exist, optimized, calls sql
        query only if some states available
        """
        # TODO: optimize SQL... 1 query per page 
        if settings.CMS_MODERATOR:
            has_moderator_state = getattr(self, '_has_moderator_state_chache', None)
            if has_moderator_state == False:
                return None
            return self.pagemoderatorstate_set.all().order_by('created',)[:5]
        return None
    
    def get_moderator_queryset(self):
        """Returns ordered set of all PageModerator instances, which should 
        moderate this page
        """
        from cms.models.moderatormodels import PageModerator
        if not settings.CMS_MODERATOR or not self.tree_id:
            return PageModerator.objects.get_empty_query_set()
        
        q = Q(page__tree_id=self.tree_id, page__level__lt=self.level, moderate_descendants=True) | \
            Q(page__tree_id=self.tree_id, page__level=self.level - 1, moderate_children=True) | \
            Q(page__pk=self.pk, moderate_page=True)
        
        return PageModerator.objects.distinct().filter(q).order_by('page__level')
    
    def is_under_moderation(self):
        return bool(self.get_moderator_queryset().count())
    
    def is_approved(self):
        """Returns true, if page is approved and published, or approved, but
        parents are missing..
        """
        return self.moderator_state in (Page.MODERATOR_APPROVED, Page.MODERATOR_APPROVED_WAITING_FOR_PARENTS)
    
    def is_public_published(self):
        """Returns true if public model is published.
        """
        if hasattr(self, 'public_published_cache'):
            # if it was cached in change list, return cached value
            return self.public_published_cache
        # othervise make db lookup
        if self.publisher_public_id:
            return self.publisher_public.published
        #return is_public_published(self)
        return False
        
    def requires_approvement(self):
        return self.moderator_state in (Page.MODERATOR_NEED_APPROVEMENT, Page.MODERATOR_NEED_DELETE_APPROVEMENT)
    
    def get_moderation_value(self, user):
        """Returns page moderation value for given user, moderation value is
        sum of moderations.
        """
        moderation_value = getattr(self, '_moderation_value_cahce', None)
        if moderation_value is not None and self._moderation_value_cache_for_user_id == user.pk:
            return moderation_value
        try:
            page_moderator = self.pagemoderator_set.get(user=user)
        except ObjectDoesNotExist:
            return 0
        
        moderation_value = page_moderator.get_decimal()
        
        self._moderation_value_cahce = moderation_value
        self._moderation_value_cache_for_user_id = user
        
        return moderation_value 


    def _collect_delete_marked_sub_objects(self, seen_objs, parent=None, nullable=False, excluded_models=None):
        if excluded_models is None:
            excluded_models = [self.__class__]
        elif not isinstance(self, Page) or self.__class__ in excluded_models:
            return

        pk_val = self._get_pk_val()
        if seen_objs.add(self.__class__, pk_val, self, parent, nullable):
            return

        for related in self._meta.get_all_related_objects():
            rel_opts_name = related.get_accessor_name()

            if not issubclass(related.model, Page) or related.model in excluded_models:
                continue

            if isinstance(related.field.rel, OneToOneRel):
                try:
                    sub_obj = getattr(self, rel_opts_name)
                except ObjectDoesNotExist:
                    pass
                else:
                    if sub_obj.publisher_is_draft:
                        continue
                    sub_obj._collect_delete_marked_sub_objects(seen_objs, self.__class__, related.field.null, excluded_models=excluded_models)
            else:
                # To make sure we can access all elements, we can't use the
                # normal manager on the related object. So we work directly
                # with the descriptor object.
                for cls in self.__class__.mro():
                    if rel_opts_name in cls.__dict__:
                        rel_descriptor = cls.__dict__[rel_opts_name]
                        break
                else:
                    raise AssertionError("Should never get here.")
                delete_qs = rel_descriptor.delete_manager(self).all()
                #filter(publisher_state=Publisher.PUBLISHER_STATE_DELETE)
                for sub_obj in delete_qs:
                    if not isinstance(sub_obj, Page) or sub_obj.__class__ in excluded_models:
                        continue
                    if sub_obj.publisher_is_draft:
                        continue
                    sub_obj._collect_delete_marked_sub_objects(seen_objs, self.__class__, related.field.null, excluded_models=excluded_models)

        # Handle any ancestors (for the model-inheritance case). We do this by
        # traversing to the most remote parent classes -- those with no parents
        # themselves -- and then adding those instances to the collection. That
        # will include all the child instances down to "self".
        parent_stack = [p for p in self._meta.parents.values() if p is not None]
        while parent_stack:
            link = parent_stack.pop()
            parent_obj = getattr(self, link.name)
            if parent_obj._meta.parents:
                parent_stack.extend(parent_obj._meta.parents.values())
                continue
            # At this point, parent_obj is base class (no ancestor models). So
            # delete it and all its descendents.
            if parent_obj.publisher_is_draft:
                continue
            parent_obj._collect_delete_marked_sub_objects(seen_objs, excluded_models=excluded_models)


    def _publisher_delete_marked(self, collect=True):
        """If this instance, or some remote instances are marked for deletion
        kill them.
        """
        if self.publisher_is_draft:
            # escape soon from draft models
            return

        if collect:
            from django.db.models.query import CollectedObjects
            seen = CollectedObjects()
            self._collect_delete_marked_sub_objects(seen)
            for cls in seen.unordered_keys():
                items = seen[cls]
                if issubclass(cls, Page):
                    for item in items.values():
                        item._publisher_delete_marked(collect=False)

        if self.publisher_state == self.PUBLISHER_STATE_DELETE:
            try:
                self.delete()
            except AttributeError:
                # this exception may happen because of the plugin relations
                # to CMSPlugin and mppt way of _meta assignment
                pass

    def get_object_queryset(self):
        """Returns smart queryset depending on object type - draft / public
        """
        qs = self.__class__.objects
        return self.publisher_is_draft and qs.drafts() or qs.public()

    def _publisher_can_publish(self):
        """Is parent of this object already published?
        """
        if self.parent_id:
            try:
                return bool(self.parent.publisher_public_id)
            except AttributeError:
                raise MpttPublisherCantPublish
        return True

    def _publisher_get_public_copy(self):
        """This is here because of the relation between CMSPlugins - model
        inheritance.

        eg. Text.objects.get(pk=1).publisher_public returns instance of CMSPlugin
        instead of instance of Text, thats why this method must be overriden in
        CMSPlugin.
        """
        return self.publisher_public

    def get_next_filtered_sibling(self, **filters):
        """Very simillar to original mptt method, but adds support for filters.
        Returns this model instance's next sibling in the tree, or
        ``None`` if it doesn't have a next sibling.
        """
        opts = self._meta
        if self.is_root_node():
            filters.update({
                '%s__isnull' % opts.parent_attr: True,
                '%s__gt' % opts.tree_id_attr: getattr(self, opts.tree_id_attr),
            })
        else:
            filters.update({
                 opts.parent_attr: getattr(self, '%s_id' % opts.parent_attr),
                '%s__gt' % opts.left_attr: getattr(self, opts.right_attr),
            })

        sibling = None
        try:
            sibling = self._tree_manager.filter(**filters)[0]
        except IndexError:
            pass
        return sibling

    def get_previous_fitlered_sibling(self, **filters):
        """Very simillar to original mptt method, but adds support for filters.
        Returns this model instance's previous sibling in the tree, or
        ``None`` if it doesn't have a previous sibling.
        """
        opts = self._meta
        if self.is_root_node():
            filters.update({
                '%s__isnull' % opts.parent_attr: True,
                '%s__lt' % opts.tree_id_attr: getattr(self, opts.tree_id_attr),
            })
            order_by = '-%s' % opts.tree_id_attr
        else:
            filters.update({
                 opts.parent_attr: getattr(self, '%s_id' % opts.parent_attr),
                '%s__lt' % opts.right_attr: getattr(self, opts.left_attr),
            })
            order_by = '-%s' % opts.right_attr

        sibling = None
        try:
            sibling = self._tree_manager.filter(**filters).order_by(order_by)[0]
        except IndexError:
            pass
        return sibling

    def _publisher_save_public(self, obj):
        """Mptt specific stuff before the object can be saved, overrides original
        publisher method.

        Args:
            obj - public variant of `self` to be saved.

        """
        prev_sibling = self.get_previous_fitlered_sibling(publisher_is_draft=True, publisher_public__isnull=False)

        if not self.publisher_public_id:
            # is there anybody on left side?
            if prev_sibling:
                obj.insert_at(prev_sibling.publisher_public, position='right', save=False)
            else:
                # it is a first time published object, perform insert_at:
                parent, public_parent = self.parent, None
                if parent:
                    public_parent = parent.publisher_public
                if public_parent:
                    obj.insert_at(public_parent, save=False)
        else:
            # check if object was moved / structural tree change
            prev_public_sibling = self.old_public.get_previous_fitlered_sibling()

            if not self.level == self.old_public.level or \
                not (self.level > 0 and self.parent.publisher_public == self.old_public.parent) or \
                not prev_sibling == prev_public_sibling == None or \
                (prev_sibling and prev_sibling.publisher_public_id == prev_public_sibling.id):

                if prev_sibling:
                    obj.insert_at(prev_sibling.publisher_public, position="right")
                elif self.parent:
                    # move as a first child to parent
                    target = self.parent.publisher_public
                    obj.insert_at(target, position='first-child')
                else:
                    # it is a move from the right side or just save
                    next_sibling = self.get_next_filtered_sibling()
                    if next_sibling and next_sibling.publisher_public_id:
                        obj.insert_at(next_sibling.publisher_public, position="left")
            else:
                # insert at last public position
                prev_sibling = self.old_public.get_previous_fitlered_sibling()

                if prev_sibling:
                    obj.insert_at(prev_sibling, position="right")
                elif self.old_public.parent:
                    # move as a first child to parent
                    target = self.old_public.parent
                    obj.insert_at(target, position='first-child')
                else:
                    # it is a move from the right side or just save
                    next_sibling = self.old_public.get_next_filtered_sibling()
                    if next_sibling and next_sibling.publisher_public_id:
                        obj.insert_at(next_sibling, position="left")
        # or none structural change, just save
        obj.save()
        return obj
    
    def rescan_placeholders(self):
        """
        Rescan and if necessary create placeholders in the current template.
        """
        # inline import to prevent circular imports
        from cms.utils.plugins import get_placeholders
        placeholders = get_placeholders(self.get_template())
        found = {}
        for placeholder in self.placeholders.all():
            if placeholder.slot in placeholders:
                found[placeholder.slot] = placeholder
        for placeholder_name in placeholders:
            if not placeholder_name in found:
                placeholder = Placeholder.objects.create(slot=placeholder_name)
                self.placeholders.add(placeholder)
                found[placeholder_name] = placeholder

def _reversion():
    exclude_fields = ['publisher_is_draft', 'publisher_public', 'publisher_state']
            
    reversion_register(
        Page,
        follow=["title_set", "placeholders", "pagepermission_set"],
        exclude_fields=exclude_fields
    )
_reversion()<|MERGE_RESOLUTION|>--- conflicted
+++ resolved
@@ -1,20 +1,7 @@
-<<<<<<< HEAD
 # -*- coding: utf-8 -*-
-from cms.exceptions import NoHomeFound
-from cms.models.managers import PageManager, PagePermissionsPermissionManager
-from cms.models.metaclasses import PageMetaClass
-from cms.models.placeholdermodel import Placeholder
-from cms.models.pluginmodel import CMSPlugin
-from cms.utils.copy_plugins import copy_plugins_to
-from cms.utils.helpers import reversion_register
-from cms.utils.i18n import get_fallback_languages
-from cms.utils.page import get_available_slug, check_title_slugs
-from cms.utils.urlutils import urljoin
-=======
 import copy
+from datetime import datetime
 from os.path import join
->>>>>>> 06de1354
-from datetime import datetime
 
 from django.conf import settings
 from django.contrib.sites.models import Site
@@ -25,25 +12,19 @@
 from django.db.models.fields.related import OneToOneRel
 from django.shortcuts import get_object_or_404
 from django.utils.translation import ugettext_lazy as _, get_language, ugettext
-<<<<<<< HEAD
-from menus.menu_pool import menu_pool
-from os.path import join
-from cms.publisher.errors import MpttPublisherCantPublish
-from mptt.models import MPTTModel
-import copy
-=======
 
 from cms.exceptions import NoHomeFound
 from cms.models.managers import PageManager, PagePermissionsPermissionManager
+from cms.models.metaclasses import PageMetaClass
 from cms.models.placeholdermodel import Placeholder
+from cms.models.pluginmodel import CMSPlugin
+from cms.publisher.errors import MpttPublisherCantPublish
+from cms.utils.copy_plugins import copy_plugins_to
 from cms.utils.helpers import reversion_register
 from cms.utils import i18n, urlutils, page as page_utils
 
 from menus.menu_pool import menu_pool
-
-from publisher import MpttPublisher, Publisher
-from publisher.errors import PublisherCantPublish
->>>>>>> 06de1354
+from mptt.models import MPTTModel
 
 
 class Page(MPTTModel):
@@ -70,13 +51,10 @@
         (1,_('for logged in users only')),
         (2,_('for anonymous users only')),
     )
-<<<<<<< HEAD
     PUBLISHER_STATE_DEFAULT = 0
     PUBLISHER_STATE_DIRTY = 1
     PUBLISHER_STATE_DELETE = 2
     
-=======
->>>>>>> 06de1354
     template_choices = [(x, _(y)) for x,y in settings.CMS_TEMPLATES]
     
     created_by = models.CharField(_("created by"), max_length=70, editable=False)
@@ -819,12 +797,8 @@
                 or request.user.pk != self.permission_user_cache.pk:
             from cms.utils.permissions import has_generic_permission
             self.permission_user_cache = request.user
-<<<<<<< HEAD
-            setattr(self, att_name, has_generic_permission(self.id, request.user, perm_type, self.site_id))
-=======
             setattr(self, att_name, has_generic_permission(
-                    self.id, request.user, type, self.site_id))
->>>>>>> 06de1354
+                    self.id, request.user, perm_type, self.site_id))
             if getattr(self, att_name):
                 self.permission_edit_cache = True
         return getattr(self, att_name)
@@ -930,8 +904,7 @@
         self._moderation_value_cahce = moderation_value
         self._moderation_value_cache_for_user_id = user
         
-        return moderation_value 
-
+        return moderation_value
 
     def _collect_delete_marked_sub_objects(self, seen_objs, parent=None, nullable=False, excluded_models=None):
         if excluded_models is None:
