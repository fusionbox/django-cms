# -*- coding: utf-8 -*-
<<<<<<< HEAD
from __future__ import with_statement
from django.utils.http import urlencode

=======
>>>>>>> 23522562
from djangocms_text_ckeditor.models import Text
from django.contrib.admin.sites import site
from django.contrib.admin.utils import unquote
from django.contrib.auth import get_user_model
from django.contrib.auth.models import AnonymousUser, Group, Permission
from django.contrib.sites.models import Site
from django.core.management import call_command
from django.core.urlresolvers import reverse
from django.db.models import Q
from django.test.client import RequestFactory
from django.test.utils import override_settings

from cms.api import (add_plugin, assign_user_to_page, create_page,
                     create_page_user, publish_page)
from cms.admin.forms import save_permissions
from cms.cms_menus import get_visible_pages
from cms.constants import PUBLISHER_STATE_PENDING
from cms.management.commands.subcommands.moderator import log
from cms.models import Page, CMSPlugin, Title, ACCESS_PAGE
from cms.models.permissionmodels import (ACCESS_DESCENDANTS,
                                         ACCESS_PAGE_AND_DESCENDANTS,
                                         PagePermission,
                                         GlobalPagePermission)
from cms.plugin_pool import plugin_pool
from cms.test_utils.testcases import (URL_CMS_PAGE_ADD, URL_CMS_PLUGIN_REMOVE,
                                      URL_CMS_PLUGIN_ADD, CMSTestCase)
from cms.test_utils.util.context_managers import disable_logger
from cms.test_utils.util.fuzzy_int import FuzzyInt
from cms.utils.i18n import force_language
from cms.utils.page_resolver import get_page_from_path
from cms.utils.permissions import (has_page_add_permission_from_request,
                                   has_page_change_permission,
                                   has_generic_permission)


def fake_tree_attrs(page):
    page.depth = 1
    page.path = '0001'
    page.numchild = 0


@override_settings(CMS_PERMISSION=True)
class PermissionModeratorTests(CMSTestCase):
    """Permissions and moderator together

    Fixtures contains 3 users and 1 published page and some other stuff

    Users:
        1. `super`: superuser
        2. `master`: user with permissions to all applications
        3. `slave`: user assigned to page `slave-home`

    Pages:
        1. `home`:
            - published page
            - master can do anything on its subpages, but not on home!

        2. `master`:
            - published page
            - created by super
            - `master` can do anything on it and its descendants
            - subpages:

        3.       `slave-home`:
                    - not published
                    - assigned slave user which can add/change/delete/
                      move/publish this page and its descendants
                    - `master` user want to moderate this page and all descendants

        4. `pageA`:
            - created by super
            - master can add/change/delete on it and descendants
    """
    #TODO: Split this test case into one that tests publish functionality, and
    #TODO: one that tests permission inheritance. This is too complex.

    def setUp(self):
        # create super user
        self.user_super = self._create_user("super", is_staff=True,
                                            is_superuser=True)
        self.user_staff = self._create_user("staff", is_staff=True,
                                            add_default_permissions=True)
        self.user_master = self._create_user("master", is_staff=True,
                                             add_default_permissions=True)
        self.user_slave = self._create_user("slave", is_staff=True,
                                            add_default_permissions=True)
        self.user_normal = self._create_user("normal", is_staff=False)
        self.user_normal.user_permissions.add(
            Permission.objects.get(codename='publish_page'))

        with self.login_user_context(self.user_super):
            self.home_page = create_page("home", "nav_playground.html", "en",
                                         created_by=self.user_super)

            # master page & master user

            self.master_page = create_page("master", "nav_playground.html", "en")

            # create non global, non staff user
            self.user_non_global = self._create_user("nonglobal")

            # assign master user under home page
            assign_user_to_page(self.home_page, self.user_master,
                                grant_on=ACCESS_DESCENDANTS, grant_all=True)

            # and to master page
            assign_user_to_page(self.master_page, self.user_master,
                                grant_on=ACCESS_PAGE_AND_DESCENDANTS, grant_all=True)

            # slave page & slave user

            self.slave_page = create_page("slave-home", "col_two.html", "en",
                                          parent=self.master_page, created_by=self.user_super)

            assign_user_to_page(self.slave_page, self.user_slave, grant_all=True)

            # create page_b
            page_b = create_page("pageB", "nav_playground.html", "en", created_by=self.user_super)
            # Normal user

            # it's allowed for the normal user to view the page
            assign_user_to_page(page_b, self.user_normal, can_view=True)

            # create page_a - sample page from master

            page_a = create_page("pageA", "nav_playground.html", "en",
                                 created_by=self.user_super)
            assign_user_to_page(page_a, self.user_master,
                                can_add=True, can_change=True, can_delete=True, can_publish=True,
                                can_move_page=True)

            # publish after creating all drafts
            publish_page(self.home_page, self.user_super, 'en')

            publish_page(self.master_page, self.user_super, 'en')

            self.page_b = publish_page(page_b, self.user_super, 'en')

    def _add_plugin(self, user, page):
        """
        Add a plugin using the test client to check for permissions.
        """
        with self.login_user_context(user):
            placeholder = page.placeholders.all()[0]
            post_data = {
                'body': 'Test'
            }
            url = URL_CMS_PLUGIN_ADD + '?' + urlencode({
                'plugin_language': 'en',
                'placeholder_id': placeholder.pk,
                'plugin_type': 'TextPlugin'
            })
            response = self.client.post(url, post_data)
            self.assertEqual(response.status_code, 302)
            return response.content.decode('utf8')

    def test_super_can_add_page_to_root(self):
        with self.login_user_context(self.user_super):
            response = self.client.get(URL_CMS_PAGE_ADD)
            self.assertEqual(response.status_code, 200)

    def test_master_cannot_add_page_to_root(self):
        with self.login_user_context(self.user_master):
            response = self.client.get(URL_CMS_PAGE_ADD)
            self.assertEqual(response.status_code, 403)

    def test_slave_cannot_add_page_to_root(self):
        with self.login_user_context(self.user_slave):
            response = self.client.get(URL_CMS_PAGE_ADD)
            self.assertEqual(response.status_code, 403)

    def test_slave_can_add_page_under_slave_home(self):
        with self.login_user_context(self.user_slave):
            # move to admin.py?
            # url = URL_CMS_PAGE_ADD + "?target=%d&position=last-child" % slave_page.pk

            # can he even access it over get?
            # response = self.client.get(url)
            # self.assertEqual(response.status_code, 200)

            # add page
            page = create_page("page", "nav_playground.html", "en",
                               parent=self.slave_page, created_by=self.user_slave)
            # adds user_slave as page moderator for this page
            # public model shouldn't be available yet, because of the moderation
            # moderators and approval ok?

            # must not have public object yet
            self.assertFalse(page.publisher_public)

            self.assertObjectExist(Title.objects, slug="page")
            self.assertObjectDoesNotExist(Title.objects.public(), slug="page")

            self.assertTrue(has_generic_permission(page.pk, self.user_slave, "publish", 1))

            # publish as slave, published as user_master before
            publish_page(page, self.user_slave, 'en')
            # user_slave is moderator for this page
            # approve / publish as user_slave
            # user master should be able to approve as well

    @override_settings(
        CMS_PLACEHOLDER_CONF={
            'col_left': {
                'default_plugins': [
                    {
                        'plugin_type': 'TextPlugin',
                        'values': {
                            'body': 'Lorem ipsum dolor sit amet, consectetur adipisicing elit. Culpa, repellendus, delectus, quo quasi ullam inventore quod quam aut voluptatum aliquam voluptatibus harum officiis officia nihil minus unde accusamus dolorem repudiandae.'
                        },
                    },
                ]
            },
        },
    )
    def test_default_plugins(self):
        with self.login_user_context(self.user_slave):
            self.assertEqual(CMSPlugin.objects.count(), 0)
            response = self.client.get(self.slave_page.get_absolute_url(), {'edit': 1})
            self.assertEqual(response.status_code, 200)
            self.assertEqual(CMSPlugin.objects.count(), 1)

    def test_page_added_by_slave_can_be_published_by_user_master(self):
        # add page
        page = create_page("page", "nav_playground.html", "en",
                           parent=self.slave_page, created_by=self.user_slave)
        # same as test_slave_can_add_page_under_slave_home

        # must not have public object yet
        self.assertFalse(page.publisher_public)

        self.assertTrue(has_generic_permission(page.pk, self.user_master, "publish", page.site.pk))
        # should be True user_master should have publish permissions for children as well
        publish_page(self.slave_page, self.user_master, 'en')
        page = publish_page(page, self.user_master, 'en')
        self.assertTrue(page.publisher_public_id)
        # user_master is moderator for top level page / but can't approve descendants?
        # approve / publish as user_master
        # user master should be able to approve descendants

    def test_super_can_add_plugin(self):
        self._add_plugin(self.user_super, page=self.slave_page)

    def test_master_can_add_plugin(self):
        self._add_plugin(self.user_master, page=self.slave_page)

    def test_slave_can_add_plugin(self):
        self._add_plugin(self.user_slave, page=self.slave_page)

    def test_same_order(self):
        # create 4 pages
        slugs = []
        for i in range(0, 4):
            page = create_page("page", "nav_playground.html", "en",
                               parent=self.home_page)
            slug = page.title_set.drafts()[0].slug
            slugs.append(slug)

        # approve last 2 pages in reverse order
        for slug in reversed(slugs[2:]):
            page = self.assertObjectExist(Page.objects.drafts(), title_set__slug=slug)
            page = publish_page(page, self.user_master, 'en')
            self.check_published_page_attributes(page)

    def test_create_copy_publish(self):
        # create new page to copy
        page = create_page("page", "nav_playground.html", "en",
                           parent=self.slave_page)

        # copy it under home page...
        # TODO: Use page.copy_page here
        with self.login_user_context(self.user_master):
            copied_page = self.copy_page(page, self.home_page)

        page = publish_page(copied_page, self.user_master, 'en')
        self.check_published_page_attributes(page)

    def test_create_publish_copy(self):
        # create new page to copy
        page = create_page("page", "nav_playground.html", "en",
                           parent=self.home_page)

        page = publish_page(page, self.user_master, 'en')

        # copy it under master page...
        # TODO: Use page.copy_page here
        with self.login_user_context(self.user_master):
            copied_page = self.copy_page(page, self.master_page)

        self.check_published_page_attributes(page)
        copied_page = publish_page(copied_page, self.user_master, 'en')
        self.check_published_page_attributes(copied_page)

    def test_subtree_needs_approval(self):
        # create page under slave_page
        page = create_page("parent", "nav_playground.html", "en",
                           parent=self.home_page)
        self.assertFalse(page.publisher_public)

        # create subpage under page
        subpage = create_page("subpage", "nav_playground.html", "en", parent=page)
        self.assertFalse(subpage.publisher_public)

        # publish both of them in reverse order
        subpage = publish_page(subpage, self.user_master, 'en')

        # subpage should not be published, because parent is not published
        # yet, should be marked as `publish when parent`
        self.assertFalse(subpage.publisher_public)

        # publish page (parent of subage), so subpage must be published also
        page = publish_page(page, self.user_master, 'en')
        self.assertNotEqual(page.publisher_public, None)

        # reload subpage, it was probably changed
        subpage = self.reload(subpage)

        # parent was published, so subpage must be also published..
        self.assertNotEqual(subpage.publisher_public, None)

        #check attributes
        self.check_published_page_attributes(page)
        self.check_published_page_attributes(subpage)

    def test_subtree_with_super(self):
        # create page under root
        page = create_page("page", "nav_playground.html", "en")
        self.assertFalse(page.publisher_public)

        # create subpage under page
        subpage = create_page("subpage", "nav_playground.html", "en",
                              parent=page)
        self.assertFalse(subpage.publisher_public)

        # tree id must be the same
        self.assertEqual(page.path[0:4], subpage.path[0:4])

        # publish both of them
        page = self.reload(page)
        page = publish_page(page, self.user_super, 'en')
        # reload subpage, there were an path change
        subpage = self.reload(subpage)
        self.assertEqual(page.path[0:4], subpage.path[0:4])

        subpage = publish_page(subpage, self.user_super, 'en')
        # tree id must stay the same
        self.assertEqual(page.path[0:4], subpage.path[0:4])

        # published pages must also have the same root-path
        self.assertEqual(page.publisher_public.path[0:4], subpage.publisher_public.path[0:4])

        #check attributes
        self.check_published_page_attributes(page)
        self.check_published_page_attributes(subpage)

    def test_super_add_page_to_root(self):
        """Create page which is not under moderation in root, and check if
        some properties are correct.
        """
        # create page under root
        page = create_page("page", "nav_playground.html", "en")

        # public must not exist
        self.assertFalse(page.publisher_public)

    def test_moderator_flags(self):
        """Add page under slave_home and check its flag
        """
        page = create_page("page", "nav_playground.html", "en",
                           parent=self.slave_page)

        # No public version
        self.assertIsNone(page.publisher_public)
        self.assertFalse(page.publisher_public_id)

        # check publish box
        page = publish_page(page, self.user_slave, 'en')

        # public page must not exist because of parent
        self.assertFalse(page.publisher_public)

        # waiting for parents
        self.assertEqual(page.get_publisher_state('en'), PUBLISHER_STATE_PENDING)

        # publish slave page
        self.slave_page = self.slave_page.reload()
        slave_page = publish_page(self.slave_page, self.user_master, 'en')

        self.assertFalse(page.publisher_public)
        self.assertTrue(slave_page.publisher_public)

    def test_plugins_get_published(self):
        # create page under root
        page = create_page("page", "nav_playground.html", "en")
        placeholder = page.placeholders.all()[0]
        add_plugin(placeholder, "TextPlugin", "en", body="test")
        # public must not exist
        self.assertEqual(CMSPlugin.objects.all().count(), 1)
        publish_page(page, self.user_super, 'en')
        self.assertEqual(CMSPlugin.objects.all().count(), 2)

    def test_remove_plugin_page_under_moderation(self):
        # login as slave and create page
        page = create_page("page", "nav_playground.html", "en", parent=self.slave_page)

        # add plugin
        placeholder = page.placeholders.all()[0]
        plugin = add_plugin(placeholder, "TextPlugin", "en", body="test")

        # publish page
        page = self.reload(page)
        page = publish_page(page, self.user_slave, 'en')

        # only the draft plugin should exist
        self.assertEqual(CMSPlugin.objects.all().count(), 1)

        # page should require approval
        self.assertEqual(page.get_publisher_state('en'), PUBLISHER_STATE_PENDING)

        # master approves and publishes the page
        # first approve slave-home
        slave_page = self.reload(self.slave_page)
        publish_page(slave_page, self.user_master, 'en')
        page = self.reload(page)
        page = publish_page(page, self.user_master, 'en')

        # draft and public plugins should now exist
        self.assertEqual(CMSPlugin.objects.all().count(), 2)

        # login as slave and delete the plugin - should require moderation
        with self.login_user_context(self.user_slave):
            plugin_data = {
                'plugin_id': plugin.pk
            }
            remove_url = URL_CMS_PLUGIN_REMOVE + "%s/" % plugin.pk
            response = self.client.post(remove_url, plugin_data)
            self.assertEqual(response.status_code, 302)

            # there should only be a public plugin - since the draft has been deleted
            self.assertEqual(CMSPlugin.objects.all().count(), 1)

            page = self.reload(page)

            # login as super user and approve/publish the page
            publish_page(page, self.user_super, 'en')

            # there should now be 0 plugins
            self.assertEqual(CMSPlugin.objects.all().count(), 0)

    def test_superuser_can_view(self):
        url = self.page_b.get_absolute_url(language='en')
        with self.login_user_context(self.user_super):
            response = self.client.get(url)
            self.assertEqual(response.status_code, 200)

    def test_staff_can_view(self):
        url = self.page_b.get_absolute_url(language='en')
        all_view_perms = PagePermission.objects.filter(can_view=True)
        # verifiy that the user_staff has access to this page
        has_perm = False
        for perm in all_view_perms:
            if perm.page == self.page_b:
                if perm.user == self.user_staff:
                    has_perm = True
        self.assertEqual(has_perm, False)
        login_ok = self.client.login(username=getattr(self.user_staff, get_user_model().USERNAME_FIELD),
                                     password=getattr(self.user_staff, get_user_model().USERNAME_FIELD))
        self.assertTrue(login_ok)

        # really logged in
        self.assertTrue('_auth_user_id' in self.client.session)
        login_user_id = self.client.session.get('_auth_user_id')
        user = get_user_model().objects.get(pk=self.user_staff.pk)
        self.assertEqual(str(login_user_id), str(user.id))
        response = self.client.get(url)
        self.assertEqual(response.status_code, 404)

    def test_user_normal_can_view(self):
        url = self.page_b.get_absolute_url(language='en')
        all_view_perms = PagePermission.objects.filter(can_view=True)
        # verifiy that the normal_user has access to this page
        normal_has_perm = False
        for perm in all_view_perms:
            if perm.page == self.page_b:
                if perm.user == self.user_normal:
                    normal_has_perm = True
        self.assertTrue(normal_has_perm)
        with self.login_user_context(self.user_normal):
            response = self.client.get(url)
            self.assertEqual(response.status_code, 200)

        # verifiy that the user_non_global has not access to this page
        non_global_has_perm = False
        for perm in all_view_perms:
            if perm.page == self.page_b:
                if perm.user == self.user_non_global:
                    non_global_has_perm = True
        self.assertFalse(non_global_has_perm)
        with self.login_user_context(self.user_non_global):
            response = self.client.get(url)
            self.assertEqual(response.status_code, 404)
            # non logged in user
        response = self.client.get(url)
        self.assertEqual(response.status_code, 404)

    def test_user_globalpermission(self):
        # Global user
        user_global = self._create_user("global")

        with self.login_user_context(self.user_super):
            user_global = create_page_user(user_global, user_global)
            user_global.is_staff = False
            user_global.save() # Prevent is_staff permission
            global_page = create_page("global", "nav_playground.html", "en",
                                      published=True)
            # Removed call since global page user doesn't have publish permission
            #global_page = publish_page(global_page, user_global)
            # it's allowed for the normal user to view the page
            assign_user_to_page(global_page, user_global,
                                global_permission=True, can_view=True)

        url = global_page.get_absolute_url('en')
        all_view_perms = PagePermission.objects.filter(can_view=True)
        has_perm = False
        for perm in all_view_perms:
            if perm.page == self.page_b and perm.user == user_global:
                has_perm = True
        self.assertEqual(has_perm, False)

        global_page_perm_q = Q(user=user_global) & Q(can_view=True)
        global_view_perms = GlobalPagePermission.objects.filter(global_page_perm_q).exists()
        self.assertEqual(global_view_perms, True)

        # user_global
        with self.login_user_context(user_global):
            response = self.client.get(url)
            self.assertEqual(response.status_code, 200)
            # self.non_user_global
        has_perm = False
        for perm in all_view_perms:
            if perm.page == self.page_b and perm.user == self.user_non_global:
                has_perm = True
        self.assertEqual(has_perm, False)

        global_page_perm_q = Q(user=self.user_non_global) & Q(can_view=True)
        global_view_perms = GlobalPagePermission.objects.filter(global_page_perm_q).exists()
        self.assertEqual(global_view_perms, False)

        with self.login_user_context(self.user_non_global):
            response = self.client.get(url)
            self.assertEqual(response.status_code, 404)

    def test_anonymous_user_public_for_all(self):
        url = self.page_b.get_absolute_url('en')
        with self.settings(CMS_PUBLIC_FOR='all'):
            response = self.client.get(url)
            self.assertEqual(response.status_code, 404)

    def test_anonymous_user_public_for_none(self):
        # default of when to show pages to anonymous user doesn't take
        # global permissions into account
        url = self.page_b.get_absolute_url('en')
        with self.settings(CMS_PUBLIC_FOR=None):
            response = self.client.get(url)
            self.assertEqual(response.status_code, 404)


@override_settings(CMS_PERMISSION=True)
class PatricksMoveTest(CMSTestCase):
    """
    Fixtures contains 3 users and 1 published page and some other stuff

    Users:
        1. `super`: superuser
        2. `master`: user with permissions to all applications
        3. `slave`: user assigned to page `slave-home`

    Pages:
        1. `home`:
            - published page
            - master can do anything on its subpages, but not on home!

        2. `master`:
            - published page
            - crated by super
            - `master` can do anything on it and its descendants
            - subpages:

        3.       `slave-home`:
                    - not published
                    - assigned slave user which can add/change/delete/
                      move/publish/moderate this page and its descendants
                    - `master` user want to moderate this page and all descendants

        4. `pageA`:
            - created by super
            - master can add/change/delete on it and descendants
    """

    def setUp(self):
        # create super user
        self.user_super = self._create_user("super", True, True)

        with self.login_user_context(self.user_super):
            self.home_page = create_page("home", "nav_playground.html", "en",
                                         created_by=self.user_super)

            # master page & master user

            self.master_page = create_page("master", "nav_playground.html", "en")

            # create master user
            self.user_master = self._create_user("master", True)
            self.user_master.user_permissions.add(Permission.objects.get(codename='publish_page'))
            #self.user_master = create_page_user(self.user_super, master, grant_all=True)

            # assign master user under home page
            assign_user_to_page(self.home_page, self.user_master,
                                grant_on=ACCESS_DESCENDANTS, grant_all=True)

            # and to master page
            assign_user_to_page(self.master_page, self.user_master, grant_all=True)

            # slave page & slave user

            self.slave_page = create_page("slave-home", "nav_playground.html", "en",
                                          parent=self.master_page, created_by=self.user_super)
            slave = self._create_user("slave", True)
            self.user_slave = create_page_user(self.user_super, slave, can_add_page=True,
                                               can_change_page=True, can_delete_page=True)

            assign_user_to_page(self.slave_page, self.user_slave, grant_all=True)

            # create page_a - sample page from master

            page_a = create_page("pageA", "nav_playground.html", "en",
                                 created_by=self.user_super)
            assign_user_to_page(page_a, self.user_master,
                                can_add=True, can_change=True, can_delete=True, can_publish=True,
                                can_move_page=True)

            # publish after creating all drafts
            publish_page(self.home_page, self.user_super, 'en')
            publish_page(self.master_page, self.user_super, 'en')

        with self.login_user_context(self.user_slave):
            # all of them are under moderation...
            self.pa = create_page("pa", "nav_playground.html", "en", parent=self.slave_page)
            self.pb = create_page("pb", "nav_playground.html", "en", parent=self.pa, position="right")
            self.pc = create_page("pc", "nav_playground.html", "en", parent=self.pb, position="right")

            self.pd = create_page("pd", "nav_playground.html", "en", parent=self.pb)
            self.pe = create_page("pe", "nav_playground.html", "en", parent=self.pd, position="right")

            self.pf = create_page("pf", "nav_playground.html", "en", parent=self.pe)
            self.pg = create_page("pg", "nav_playground.html", "en", parent=self.pf, position="right")
            self.ph = create_page("ph", "nav_playground.html", "en", parent=self.pf, position="right")

            self.assertFalse(self.pg.publisher_public)

            # login as master for approval
            self.slave_page = self.slave_page.reload()

            publish_page(self.slave_page, self.user_master, 'en')

            # publish and approve them all
            publish_page(self.pa, self.user_master, 'en')
            publish_page(self.pb, self.user_master, 'en')
            publish_page(self.pc, self.user_master, 'en')
            publish_page(self.pd, self.user_master, 'en')
            publish_page(self.pe, self.user_master, 'en')
            publish_page(self.pf, self.user_master, 'en')
            publish_page(self.pg, self.user_master, 'en')
            publish_page(self.ph, self.user_master, 'en')
            self.reload_pages()

    def reload_pages(self):
        self.pa = self.pa.reload()
        self.pb = self.pb.reload()
        self.pc = self.pc.reload()
        self.pd = self.pd.reload()
        self.pe = self.pe.reload()
        self.pf = self.pf.reload()
        self.pg = self.pg.reload()
        self.ph = self.ph.reload()


    def test_patricks_move(self):
        """

        Tests permmod when moving trees of pages.

        1. build following tree (master node is approved and published)

                 slave-home
                /    |    \
               A     B     C
                   /  \
                  D    E
                    /  |  \
                   F   G   H

        2. perform move operations:
            1. move G under C
            2. move E under G

                 slave-home
                /    |    \
               A     B     C
                   /        \
                  D          G
                              \
                               E
                             /   \
                            F     H

        3. approve nodes in following order:
            1. approve H
            2. approve G
            3. approve E
            4. approve F
        """
        # TODO: this takes 5 seconds to run on my MBP. That's TOO LONG!
        self.assertEqual(self.pg.parent_id, self.pe.pk)
        self.assertEqual(self.pg.publisher_public.parent_id, self.pe.publisher_public_id)
        # perform moves under slave...
        self.move_page(self.pg, self.pc)
        self.reload_pages()
        # Draft page is now under PC
        self.assertEqual(self.pg.parent_id, self.pc.pk)
        # Public page is under PC
        self.assertEqual(self.pg.publisher_public.parent_id, self.pc.publisher_public_id)
        self.assertEqual(self.pg.publisher_public.parent.get_absolute_url(),
                         self.pc.publisher_public.get_absolute_url())
        self.assertEqual(self.pg.get_absolute_url(), self.pg.publisher_public.get_absolute_url())
        self.move_page(self.pe, self.pg)
        self.reload_pages()
        self.assertEqual(self.pe.parent_id, self.pg.pk)
        self.assertEqual(self.pe.publisher_public.parent_id, self.pg.publisher_public_id)
        self.ph = self.ph.reload()
        # check urls - they should stay be the same now after the move
        self.assertEqual(
            self.pg.publisher_public.get_absolute_url(),
            self.pg.get_absolute_url()
        )
        self.assertEqual(
            self.ph.publisher_public.get_absolute_url(),
            self.ph.get_absolute_url()
        )

        # public parent check after move
        self.assertEqual(self.pg.publisher_public.parent.pk, self.pc.publisher_public_id)
        self.assertEqual(self.pe.publisher_public.parent.pk, self.pg.publisher_public_id)
        self.assertEqual(self.ph.publisher_public.parent.pk, self.pe.publisher_public_id)

        # check if urls are correct after move
        self.assertEqual(
            self.pg.publisher_public.get_absolute_url(),
            u'%smaster/slave-home/pc/pg/' % self.get_pages_root()
        )
        self.assertEqual(
            self.ph.publisher_public.get_absolute_url(),
            u'%smaster/slave-home/pc/pg/pe/ph/' % self.get_pages_root()
        )


class ModeratorSwitchCommandTest(CMSTestCase):
    def test_switch_moderator_on(self):
        with force_language("en"):
            pages_root = unquote(reverse("pages-root"))
        page1 = create_page('page', 'nav_playground.html', 'en', published=True)
        with disable_logger(log):
            call_command('cms', 'moderator', 'on')
        with force_language("en"):
            path = page1.get_absolute_url()[len(pages_root):].strip('/')
            page2 = get_page_from_path(path)
        self.assertEqual(page1.get_absolute_url(), page2.get_absolute_url())

    def test_table_name_patching(self):
        """
        This tests the plugin models patching when publishing from the command line
        """
        self.get_superuser()
        create_page("The page!", "nav_playground.html", "en", published=True)
        draft = Page.objects.drafts()[0]
        draft.reverse_id = 'a_test'  # we have to change *something*
        draft.save()
        add_plugin(draft.placeholders.get(slot=u"body"),
                   u"TextPlugin", u"en", body="Test content")
        draft.publish('en')
        add_plugin(draft.placeholders.get(slot=u"body"),
                   u"TextPlugin", u"en", body="Test content")

        # Manually undoing table name patching
        Text._meta.db_table = 'djangocms_text_ckeditor_text'
        plugin_pool.patched = False

        with disable_logger(log):
            call_command('cms', 'moderator', 'on')
        # Sanity check the database (we should have one draft and one public)
        not_drafts = len(Page.objects.filter(publisher_is_draft=False))
        drafts = len(Page.objects.filter(publisher_is_draft=True))
        self.assertEqual(not_drafts, 1)
        self.assertEqual(drafts, 1)

    def test_switch_moderator_off(self):
        with force_language("en"):
            pages_root = unquote(reverse("pages-root"))
            page1 = create_page('page', 'nav_playground.html', 'en', published=True)
            path = page1.get_absolute_url()[len(pages_root):].strip('/')
            page2 = get_page_from_path(path)
            self.assertIsNotNone(page2)
            self.assertEqual(page1.get_absolute_url(), page2.get_absolute_url())

    def tearDown(self):
        plugin_pool.patched = False
        plugin_pool.set_plugin_meta()


class ViewPermissionBaseTests(CMSTestCase):

    def setUp(self):
        self.page = create_page('testpage', 'nav_playground.html', 'en')

    def get_request(self, user=None):
        attrs = {
            'user': user or AnonymousUser(),
            'REQUEST': {},
            'POST': {},
            'GET': {},
            'session': {},
        }
        return type('Request', (object,), attrs)


@override_settings(
    CMS_PERMISSION=False,
    CMS_PUBLIC_FOR='staff',
)
class BasicViewPermissionTests(ViewPermissionBaseTests):
    """
    Test functionality with CMS_PERMISSION set to false, as this is the
    normal use case
    """

    @override_settings(CMS_PUBLIC_FOR="all")
    def test_unauth_public(self):
        request = self.get_request()
        with self.assertNumQueries(0):
            self.assertTrue(self.page.has_view_permission(request))

        self.assertEqual(get_visible_pages(request, [self.page], self.page.site),
                         [self.page.pk])

    def test_unauth_non_access(self):
        request = self.get_request()
        with self.assertNumQueries(0):
            self.assertFalse(self.page.has_view_permission(request))

        self.assertEqual(get_visible_pages(request, [self.page], self.page.site),
                         [])

    @override_settings(CMS_PUBLIC_FOR="all")
    def test_staff_public_all(self):
        request = self.get_request(self.get_staff_user_with_no_permissions())
        with self.assertNumQueries(0):
            self.assertTrue(self.page.has_view_permission(request))

        self.assertEqual(get_visible_pages(request, [self.page], self.page.site),
                         [self.page.pk])

    def test_staff_public_staff(self):
        request = self.get_request(self.get_staff_user_with_no_permissions())
        with self.assertNumQueries(0):
            self.assertTrue(self.page.has_view_permission(request))

        self.assertEqual(get_visible_pages(request, [self.page], self.page.site),
                         [self.page.pk])

    @override_settings(CMS_PUBLIC_FOR="none")
    def test_staff_basic_auth(self):
        request = self.get_request(self.get_staff_user_with_no_permissions())
        with self.assertNumQueries(0):
            self.assertTrue(self.page.has_view_permission(request))

        self.assertEqual(get_visible_pages(request, [self.page], self.page.site),
                         [self.page.pk])

    @override_settings(CMS_PUBLIC_FOR="none")
    def test_normal_basic_auth(self):
        request = self.get_request(self.get_standard_user())
        with self.assertNumQueries(0):
            self.assertTrue(self.page.has_view_permission(request))

        self.assertEqual(get_visible_pages(request, [self.page], self.page.site),
                         [self.page.pk])


@override_settings(
    CMS_PERMISSION=True,
    CMS_PUBLIC_FOR='none'
)
class UnrestrictedViewPermissionTests(ViewPermissionBaseTests):
    """
        Test functionality with CMS_PERMISSION set to True but no restrictions
        apply to this specific page
    """

    def test_unauth_non_access(self):
        request = self.get_request()
        with self.assertNumQueries(1):
            """
            The query is:
            PagePermission query for the affected page (is the page restricted?)
            """
            self.assertFalse(self.page.has_view_permission(request))
        with self.assertNumQueries(0):
            self.assertFalse(self.page.has_view_permission(request))  # test cache

        self.assertEqual(get_visible_pages(request, [self.page], self.page.site),
                         [])

    def test_global_access(self):
        user = self.get_standard_user()
        GlobalPagePermission.objects.create(can_view=True, user=user)
        request = self.get_request(user)
        with self.assertNumQueries(2):
            """The queries are:
            PagePermission query for the affected page (is the page restricted?)
            GlobalPagePermission query for the page site
            """
            self.assertTrue(self.page.has_view_permission(request))

        with self.assertNumQueries(0):
            self.assertTrue(self.page.has_view_permission(request))  # test cache

        self.assertEqual(get_visible_pages(request, [self.page], self.page.site),
                         [self.page.pk])

    def test_normal_denied(self):
        request = self.get_request(self.get_standard_user())
        with self.assertNumQueries(4):
            """
            The queries are:
            PagePermission query for the affected page (is the page restricted?)
            GlobalPagePermission query for the page site
            User permissions query
            Content type query
             """
            self.assertFalse(self.page.has_view_permission(request))

        with self.assertNumQueries(0):
            self.assertFalse(self.page.has_view_permission(request))  # test cache

        self.assertEqual(get_visible_pages(request, [self.page], self.page.site),
                         [])


@override_settings(
    CMS_PERMISSION=True,
    CMS_PUBLIC_FOR='all'
)
class RestrictedViewPermissionTests(ViewPermissionBaseTests):
    """
    Test functionality with CMS_PERMISSION set to True and view restrictions
    apply to this specific page
    """
    def setUp(self):
        super(RestrictedViewPermissionTests, self).setUp()
        self.group = Group.objects.create(name='testgroup')
        self.pages = [self.page]
        self.expected = [self.page.pk]
        PagePermission.objects.create(page=self.page, group=self.group, can_view=True, grant_on=ACCESS_PAGE)

    def test_unauthed(self):
        request = self.get_request()
        with self.assertNumQueries(1):
            """The queries are:
            PagePermission query for the affected page (is the page restricted?)
            """
            self.assertFalse(self.page.has_view_permission(request))

        with self.assertNumQueries(0):
            self.assertFalse(self.page.has_view_permission(request))  # test cache

        self.assertEqual(get_visible_pages(request, self.pages, self.page.site),
                         [])

    def test_page_permissions(self):
        user = self.get_standard_user()
        request = self.get_request(user)
        PagePermission.objects.create(can_view=True, user=user, page=self.page, grant_on=ACCESS_PAGE)
        with self.assertNumQueries(3):
            """
            The queries are:
            PagePermission query (is this page restricted)
            GlobalpagePermission query for user
            PagePermission query for this user
            """
            self.assertTrue(self.page.has_view_permission(request))

        with self.assertNumQueries(0):
            self.assertTrue(self.page.has_view_permission(request))  # test cache

        self.assertEqual(get_visible_pages(request, self.pages, self.page.site),
                         self.expected)

    def test_page_group_permissions(self):
        user = self.get_standard_user()
        user.groups.add(self.group)
        request = self.get_request(user)
        with self.assertNumQueries(3):
            self.assertTrue(self.page.has_view_permission(request))

        with self.assertNumQueries(0):
            self.assertTrue(self.page.has_view_permission(request))  # test cache

        self.assertEqual(get_visible_pages(request, self.pages, self.page.site),
                         self.expected)

    def test_global_permission(self):
        user = self.get_standard_user()
        GlobalPagePermission.objects.create(can_view=True, user=user)
        request = self.get_request(user)
        with self.assertNumQueries(2):
            """
            The queries are:
            PagePermission query (is this page restricted)
            GlobalpagePermission query for user
            """
            self.assertTrue(self.page.has_view_permission(request))

        with self.assertNumQueries(0):
            self.assertTrue(self.page.has_view_permission(request))  # test cache

        self.assertEqual(get_visible_pages(request, self.pages, self.page.site),
                         self.expected)

    def test_basic_perm_denied(self):
        request = self.get_request(self.get_staff_user_with_no_permissions())
        with self.assertNumQueries(5):
            """
            The queries are:
            PagePermission query (is this page restricted)
            GlobalpagePermission query for user
            PagePermission query for this user
            Generic django permission lookup
            content type lookup by permission lookup
            """
            self.assertFalse(self.page.has_view_permission(request))

        with self.assertNumQueries(0):
            self.assertFalse(self.page.has_view_permission(request))  # test cache

        self.assertEqual(get_visible_pages(request, self.pages, self.page.site),
                         [])

    def test_basic_perm(self):
        user = self.get_standard_user()
        user.user_permissions.add(Permission.objects.get(codename='view_page'))
        request = self.get_request(user)
        with self.assertNumQueries(5):
            """
            The queries are:
            PagePermission query (is this page restricted)
            GlobalpagePermission query for user
            PagePermission query for this user
            Generic django permission lookup
            content type lookup by permission lookup
            """
            self.assertTrue(self.page.has_view_permission(request))

        with self.assertNumQueries(0):
            self.assertTrue(self.page.has_view_permission(request))  # test cache

        self.assertEqual(get_visible_pages(request, self.pages, self.page.site),
                         self.expected)


class PublicViewPermissionTests(RestrictedViewPermissionTests):
    """ Run the same tests as before, but on the public page instead. """

    def setUp(self):
        super(PublicViewPermissionTests, self).setUp()
        self.page.publish('en')
        self.pages = [self.page.publisher_public]
        self.expected = [self.page.publisher_public_id]


class GlobalPermissionTests(CMSTestCase):

    def test_sanity_check(self):
        """ Because we have a new manager, we'll do some basic checks."""
        # manager is still named the same.
        self.assertTrue(hasattr(GlobalPagePermission, 'objects'))
        self.assertEqual(0, GlobalPagePermission.objects.all().count())

        # we are correctly inheriting from BasicPagePermissionManager
        self.assertTrue(hasattr(GlobalPagePermission.objects, 'with_user'))

        # If we're using the new manager, we have extra methods which ensure
        # This site access OR all site access.
        self.assertTrue(hasattr(GlobalPagePermission.objects, 'user_has_permission'))
        # these are just convienence methods for the above.
        self.assertTrue(hasattr(GlobalPagePermission.objects, 'user_has_add_permission'))
        self.assertTrue(hasattr(GlobalPagePermission.objects, 'user_has_change_permission'))
        self.assertTrue(hasattr(GlobalPagePermission.objects, 'user_has_view_permission'))

    def test_emulate_admin_index(self):
        """ Call methods that emulate the adminsite instance's index.
        This test was basically the reason for the new manager, in light of the
        problem highlighted in ticket #1120, which asserts that giving a user
        no site-specific rights when creating a GlobalPagePermission should
        allow access to all sites.
        """
        # create and then ignore this user.
        superuser = self._create_user("super", is_staff=True, is_active=True,
                                      is_superuser=True)
        superuser.set_password("super")
        superuser.save()

        site_1 = Site.objects.get(pk=1)
        site_2 = Site.objects.create(domain='example2.com', name='example2.com')

        SITES = [site_1, site_2]

        # create 2 staff users
        USERS = [
            self._create_user("staff", is_staff=True, is_active=True),
            self._create_user("staff_2", is_staff=True, is_active=True),
        ]
        for user in USERS:
            user.set_password('staff')
            # re-use the same methods the UserPage form does.
            # Note that it internally calls .save(), as we've not done so.
            save_permissions({
                'can_add_page': True,
                'can_change_page': True,
                'can_delete_page': False
            }, user)

        GlobalPagePermission.objects.create(can_add=True, can_change=True,
                                            can_delete=False, user=USERS[0])
        # we're querying here to ensure that even though we've created two users
        # above, we should have successfully filtered to just one perm.
        self.assertEqual(1, GlobalPagePermission.objects.with_user(USERS[0]).count())

        # this will confirm explicit permissions still work, by adding the first
        # site instance to the many2many relationship 'sites'
        GlobalPagePermission.objects.create(can_add=True, can_change=True,
                                            can_delete=False,
                                            user=USERS[1]).sites.add(SITES[0])
        self.assertEqual(1, GlobalPagePermission.objects.with_user(USERS[1]).count())

        homepage = create_page(title="master", template="nav_playground.html",
                               language="en", in_navigation=True, slug='/')
        publish_page(page=homepage, user=superuser, language='en')

        with self.settings(CMS_PERMISSION=True):
            # for all users, they should have access to site 1
            request = RequestFactory().get(path='/', data={'site__exact': site_1.pk})
            # we need a session attribute for current_site(request), which is
            # used by has_page_add_permission_from_request and has_page_change_permission
            request.session = {}
            for user in USERS:
                # has_page_add_permission_from_request and has_page_change_permission both test
                # for this explicitly, to see if it's a superuser.
                request.user = user
                # Note, the query count is inflated by doing additional lookups
                # because there's a site param in the request.
                with self.assertNumQueries(FuzzyInt(6, 7)):
                    # PageAdmin swaps out the methods called for permissions
                    # if the setting is true, it makes use of cms.utils.permissions
                    self.assertTrue(has_page_add_permission_from_request(request))
                    self.assertTrue(has_page_change_permission(request))
                    # internally this calls PageAdmin.has_[add|change|delete]_permission()
                    self.assertEqual({'add': True, 'change': True, 'delete': False},
                                     site._registry[Page].get_model_perms(request))

            # can't use the above loop for this test, as we're testing that
            # user 1 has access, but user 2 does not, as they are only assigned
            # to site 1
            request = RequestFactory().get('/', data={'site__exact': site_2.pk})
            request.session = {}
            # As before, the query count is inflated by doing additional lookups
            # because there's a site param in the request
            with self.assertNumQueries(FuzzyInt(11, 20)):
                # this user shouldn't have access to site 2
                request.user = USERS[1]
                self.assertTrue(not has_page_add_permission_from_request(request))
                self.assertTrue(not has_page_change_permission(request))
                self.assertEqual({'add': False, 'change': False, 'delete': False},
                                 site._registry[Page].get_model_perms(request))
                # but, going back to the first user, they should.
                request = RequestFactory().get('/', data={'site__exact': site_2.pk})
                request.user = USERS[0]
                self.assertTrue(has_page_add_permission_from_request(request))
                self.assertTrue(has_page_change_permission(request))
                self.assertEqual({'add': True, 'change': True, 'delete': False},
                                 site._registry[Page].get_model_perms(request))

    def test_has_page_add_permission_with_target(self):
        page = create_page('Test', 'nav_playground.html', 'en')
        user = self._create_user('user')
        request = RequestFactory().get('/', data={'target': page.pk})
        request.session = {}
        request.user = user
        has_perm = has_page_add_permission_from_request(request)
        self.assertFalse(has_perm)<|MERGE_RESOLUTION|>--- conflicted
+++ resolved
@@ -1,10 +1,4 @@
 # -*- coding: utf-8 -*-
-<<<<<<< HEAD
-from __future__ import with_statement
-from django.utils.http import urlencode
-
-=======
->>>>>>> 23522562
 from djangocms_text_ckeditor.models import Text
 from django.contrib.admin.sites import site
 from django.contrib.admin.utils import unquote
@@ -16,6 +10,7 @@
 from django.db.models import Q
 from django.test.client import RequestFactory
 from django.test.utils import override_settings
+from django.utils.http import urlencode
 
 from cms.api import (add_plugin, assign_user_to_page, create_page,
                      create_page_user, publish_page)
