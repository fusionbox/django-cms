--- conflicted
+++ resolved
@@ -758,13 +758,8 @@
             self.assertEqual(public_page3.get_absolute_url(),
                              self.get_pages_root() + page_data2['slug'] + "/" + page_data3['slug'] + "/")
             # set page2 as root and check path of 1 and 3
-<<<<<<< HEAD
-            response = self.client.post("/en/admin/cms/page/%s/move-page/" % page2.pk,
-                                        {"position": 0})
-=======
             response = self.client.post(URL_CMS_PAGE_MOVE % page2.pk,
                                         {"target": page1.pk, "position": "left"})
->>>>>>> a4274e9f
             self.assertEqual(response.status_code, 200)
             page1 = Page.objects.get(pk=page1.pk)
             self.assertEqual(page1.get_path(), page_data1['slug'])
