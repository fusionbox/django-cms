--- conflicted
+++ resolved
@@ -1,10 +1,7 @@
 from __future__ import with_statement
-<<<<<<< HEAD
-=======
 from cms.models import UserSettings
 import re
 from django.template.defaultfilters import truncatewords
->>>>>>> a9c6838d
 import datetime
 
 from cms.models import Page
