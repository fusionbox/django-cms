--- conflicted
+++ resolved
@@ -2,10 +2,7 @@
 from django.views.static import serve
 
 from cms.utils import get_cms_setting
-<<<<<<< HEAD
-=======
 from cms.utils.compat import DJANGO_1_7
->>>>>>> 04af778b
 from cms.utils.compat.dj import is_installed
 from django.conf import settings
 from django.conf.urls import include, url
