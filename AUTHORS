Current or previous core committers:

* Chris Glass
* Eric Robitaille
* Jonas Obrist
* Patrick Lauber
* Peter Ciciman
* Stefan Foulis
* Øyvind Saltvik

Contributors (in alphabetical order):

* A. Bram Neijt
* aaloy
* Aaron Renner
* aball
* Adi Sieker
* Alberto Paro
* Alessandro Ronchi
* Angelo Dini
* angular_circle
* Antoni Aloy López
* Arne Gellhaus
* Artem Skoretskiy
* Arthur Debert
* Batiste Bieler
* behrooz
* Behrooz Nobakht
* Benjamin Wohlwend
* Bernd Zeimetz
* beshrkayali
* Bob Karreman
* brightwhitefox
* Chanita Siridechkun
* Charpentier Johan
* Cheng-Chia Tseng
* Chris Adams
* Chris Hughes
* Christof Hagedorn
* daniele
* DaNmarner
* Darryl Woods
* David Jean Louis
* David Thompson
* Diógenes Augusto Fernandes Hermínio
* dstufft
* DZ
* eged
* Egor V. Nazarkin
* Ekrem Seren
* Evandro Miquelito
* f4nt
* fcurella
* Filip Kazimierczak
* GaretJax
* George Marshall
* Gerard Świderski
* homebrew79
* hysia
* Ian Lewis
* indexofire
* Ionel Maries Cristian
* Ivan Vershigora
* izi
* Jameel Al-Aziz
* James Richards
* Jannis Leidel
* Janusz Harkot
* Jason Davies
* Jason Jenkins
* Jason Zylks
* Javi Nievas
* Johannes Bornhold
* John-Scott Atlakson
* Jonathan Stoppani
* jordanjambazov
* kar1m
* kochin
* Krzysztof Bandurski
* kunitoki
* Lars Smit
* Lars van de Kerkhof
* limpbrains :P
* Lucas Vogelsang
* Lucio Asnaghi
* Luke Plant
* m000
* Maik Lustenberger
* Manolis Stamatogiannakis
* Manuel Schmidt
* Marco Rimoldi
* Mark Rogers
* Martin Bommeli
* Martin Kosír
* martinkosir
* mathijs
* Maxim Bodyansky
* Maxime Haineault
* mbouchar
* mcosta
* meers
* MerLex
* Mokys
* mrlundis
* MW
* neoprolog
* Orne Brocaar
* padelt
* Patrick Toal
* Paul van der Linden
* pbgc
* Pedro Gracia
* Pete Loggie
* Peter-Paul van Gemerden
* Petteri
* Philipp Bosch
* philomat
* phuihock
* Pigletto
* pigletto
* Piotr Kilczuk
* poweredbypenguins
* Remco Wendt
* Restless Being
* Robert Pogorzelski
* Rodolfo Carvalho
* rtpm
* Samuel Lüscher
* sealibora
* Sean Bleier
* Seyhun Akyurek
* Shatalov Vadim
* shed
* Shinya Okano
* Simon Hedberg
* Simon Meers
* sleytr
* spookylukey
* ssteinerX
* Stavros Korokithakis
* Steve R. Jones
<<<<<<< HEAD
* Paul van der Linden
* Ionel Maries Cristian
* Simon Hedberg
* Jameel Al-Aziz
* Javi Nievas
* tomviner
* Mitar
* Gleb Chipiga
=======
* Steve Steiner
* Tanel Külaots
* Thomas Parslow
* timesong
* Tino de Bruijn
* tiret
* Ulrich Petri
* wangJunjie
* Wayne Moore
* wid
* wildermesser
* Yann Malet
* Yann Malet
* yedpodtrzitko
* yohanboniface
* Yosuke Ikeda
* Yuri van der Meer
* zundoya
* Антон Евжаков
>>>>>>> 5dddfa28
<|MERGE_RESOLUTION|>--- conflicted
+++ resolved
@@ -139,16 +139,6 @@
 * ssteinerX
 * Stavros Korokithakis
 * Steve R. Jones
-<<<<<<< HEAD
-* Paul van der Linden
-* Ionel Maries Cristian
-* Simon Hedberg
-* Jameel Al-Aziz
-* Javi Nievas
-* tomviner
-* Mitar
-* Gleb Chipiga
-=======
 * Steve Steiner
 * Tanel Külaots
 * Thomas Parslow
@@ -167,5 +157,4 @@
 * Yosuke Ikeda
 * Yuri van der Meer
 * zundoya
-* Антон Евжаков
->>>>>>> 5dddfa28
+* Антон Евжаков