Current or previous core committers:

* Angelo Dini
* Beni Wohlwend
* Chris Glass
* Daniele Procida
* Eric Robitaille
* Iacopo Spalletti
* Jonas Obrist
* Martin Koistinen
* Patrick Lauber
* Paulo Alvarado
* Peter Ciciman
* Stefan Foulis
* Øyvind Saltvik


Current and previous core designers:

* Christian Bertschy
* Matthias Nüesch


Contributors (based on gitlog):

* A. Bram Neijt
* AQNOUCH Mohammed
* Aaron Fay
* Aaron Renner
* Aaron Spike
* Adi Sieker
* Admin Adminaras
* Adrien Brunet
* Adrián Ribao Martínez
* Alberto Paro
* Ales Kocjancic
* Ales Zabala Alava (Shagi)
* Alessandro Pasotti
* Alessandro Ronchi
* Alex Cucu
* Alex Marandon
* Alexandre Leray
* Alexey Subbotin
* Alvin Mites
* Anatoly Ivanov
* Andi Albrecht
* Andre Bossard
* Andrea Stagi
* Andrei Avram
* Andrei Fokau
* Andrew Schoen
* Angelo Dini
* Antoine Catton
* Anton Parkhomenko
<<<<<<< HEAD
* AQNOUCH Mohammed
=======
>>>>>>> 04af778b
* Arcady Usov
* Arne Gellhaus
* Arne Schauf
* Artem Skoretskiy
* Arthur Debert
* Artis Avotins
* Aymeric Augustin
* Basile LEGAL
<<<<<<< HEAD
* behrooz
=======
>>>>>>> 04af778b
* Behrooz Nobakht
* Belegnar
* Ben Northway
* Ben Stähli
* Benjamin
* Benjamin Liles
* Benjamin Wohlwend
* Bernardo Cabezas Serra
* Bernd Zeimetz
* Bertrand Bordage
* Bitdeli Chef
* Bjorn Sandberg
* Bob Karreman
* Bouke Haarsma
* Brad Walker
* Braden MacDonald
* Brian Schott
* Calvin Cheng
* Carlo Ascani
* Carlos de Paula
<<<<<<< HEAD
* casio
* centralniak
=======
>>>>>>> 04af778b
* Chanita Siridechkun
* Charlie Denton
* Charpentier Johan
* Cheng-Chia Tseng
* Chris Adams
* Chris Franklin
* Chris Glass
* Chris Hughes
* Chris Jones
* Chris Wesseling
* Chris Wilson
* Christian Strappazzon
* Christof Hagedorn
* Christopher Grebs
* Christos Kopanos
* Claudio Bartolini
* Colin Wirz
* Conrado Buhrer
* Corey Farwell
* Craig Ricciuto
<<<<<<< HEAD
* creakings
=======
* Craig de Stigter
* DZ
* DaNmarner
>>>>>>> 04af778b
* Damian Moore
* Damir Arbula
* DamirArbula
* Daniel Barden
* Daniele Procida
* Danilo Bargen
* Darii Denis
* Darii Denis Home
* Dario Albanesi
* Darren Pearce
* Darryl Woods
* Dave Bell
* Dave Hall
* David Grant
* David Jean Louis
* David Lam
* David Lee
* David Thompson
* Davide Setti
* Diógenes Augusto Fernandes Hermínio
* Dmitry Akinin
* Dmitry Gorelik
* Dmytro Gorelik
* Donatas
* Donatas Kučinskas
* Douwe van der Meij
* Dries Desmet
* Dylann CORDEL
* DylannCordel
* Egor V. Nazarkin
* Ekrem SEREN
* Elias Probst
* Eric Amador
* Eric Eldredge
* Eric Robitaille
* Erik Allik
* Erlend Dalen
* Eugene MechanisM
* Evandro Miquelito
<<<<<<< HEAD
* evildmp
=======
>>>>>>> 04af778b
* F. Gabriel Gosselin
* Filip Kazimierczak
* FinalAngel
* Frank Bieniek
* FrankBie
* Gabe Jackson
* Gabriel Hurley
* GaretJax
<<<<<<< HEAD
* genti94
* gentleShark
=======
>>>>>>> 04af778b
* Geoffrey Fairchild
* Geoffrey Hing
* George Marshall
* Gerard Świderski
* Germano Gabbianelli
* Gilles Lenfant
* Gleb Chipiga
* Gregory Klupar
* Hamish Downer
* Hans Andersen
<<<<<<< HEAD
* hedberg
* henning
* Henning Sprang
* Herbert Poul
* hjkelly
=======
* Henning Sprang
* Herbert Poul
>>>>>>> 04af778b
* Horst Gutmann
* Iacopo Spalletti
* Ian Lewis
<<<<<<< HEAD
* ikudryavtsev
* indexofire
=======
>>>>>>> 04af778b
* Ionel Maries Cristian
* Ivan Vershigora
* Iván Raskovsky
* J. Cliff Dyer
* Jacob Rief
* Jakob Hedman
* Jameel Al-Aziz
* James Richards
* James Rutherford
* Jana Deutschlaender
* Jannis Leidel
* Janusz Harkot
* Jared Proffitt
* Jason Brown
* Jason Davies
* Jason Jenkins
* Jason Robinson
* Jeffrey Goettsch
* JensDiemer
* Jeroen Noten
* Jessica Tallon
* Jimmy Lam
* Johannes Bornhold
* John Bazik
* John-Scott Atlakson
* Jon Prindiville
* Jonas Obrist
* Jonathan Liuti
* Jonathan Stoppani
* Jorge Vargas
* Jos van Velzen
* Joseph Bergantine
* Joseph Melettukunnel
* Josh Kalderimis
* Josh Schneier
* João Luiz Lorencetti
* Julien Poissonnier
* Kalle Bronsen
<<<<<<< HEAD
* kater169
* kblomqvist
=======
>>>>>>> 04af778b
* Kegan Holtzhausen
* Keryn Knight
* Kevin Richardson
* Kim Thoenen
* Kristian Øllegaard
<<<<<<< HEAD
* kunitoki
=======
>>>>>>> 04af778b
* L-A Iscla
* Lars Smit
* Lars van de Kerkhof
* Lio Mendonca
* Lionardo Mendonça
<<<<<<< HEAD
* littlepea
* Loriana Indelicato
* lovmat
=======
* Loriana Indelicato
>>>>>>> 04af778b
* Lucas Vogelsang
* Lucio Asnaghi
* Luis Diego Garcia
* Luke Crooks
* Luke Plant
* MW
* Maik Lustenberger
* Manolis Stamatogiannakis
* Manuel Schmidt
* Marc-Olivier Titeux
* Marco Bonetti
* Marco Paolini
* Marco Rimoldi
* Marijn Goedegebure
* Mark Rogers
* Markus Holtermann
* Markus Zapke-Gründemann
* Marti Raudsepp
* Martin
<<<<<<< HEAD
=======
* Martin Bambas
>>>>>>> 04af778b
* Martin Brochhaus
* Martin Koistinen
* Martin Kosír
* Martin Owens
* Martin Pajuste
* Matas Dailyda
* Mateusz Dereniowski
* Mateusz Marzantowicz
* Matt Chisholm
* Matteo Rosati
* Mattia Larentis
* Max Shkurygin
* Maxim Bodyansky
* Maxime Haineault
* Mel Collins
* MerLex
* Michael P. Jung
* Michael Thornhill
* Mike Dory
* Mike Johnson
* Mikko Ahlroth
* Milo Price
* Mitar
* Mokys
* Morgan Wahl
* Motiejus Jakštys
* Mykhailo Kolesnyk
* Nelson Brochado
* Nick Jones
<<<<<<< HEAD
* nikolas
* nsh
* o-zander
* ojii
=======
>>>>>>> 04af778b
* Oliver Zander
* Olivier Larchevêque
* Olivier Le Brouster
* Orne Brocaar
* Oyvind Saltvik
* Pankrat
* Paolo Leggio
* Pascal Mouret
* Patrick Arminio
* Patrick Lauber
* Patrick Toal
* Patryk Zawadzki
* Paul van der Linden
* Paulo
* Paulo Alvarado
* Pavel Puchkin
* Pedro Gracia
* Pete Loggie
* Peter Farrell
* Peter J. Farrell
* Peter Landry
* Peter-Paul van Gemerden
* Petteri
* Philipp Bosch
* Philipp Zedler
<<<<<<< HEAD
* philomat
* phuihock
* Pigletto
* Piotr Kilczuk
* piquadrat
* pumalo
=======
* Pigletto
* Piotr Kilczuk
>>>>>>> 04af778b
* Rafal Radulski
* Rainer Koirikivi
* Rajesh
* Rajesh K.
* Rajesh P.
* Rebecca Breu
* Remco Wendt
* Restless Being
* Richard Barran
* Robert Barsch
* Robert Buchholz
* Robert Clark
* Robert Feldbinder
* Robert Pogorzelski
* Roberto
* Roberto Bampi
* Robin Lewis
* Rodolfo Carvalho
* Roman Kozlovskiy
* Russ Ferriday
* SachaMPS
* Sam Manzi
* Samuel Lahti
* Samuel Luescher
* Samuel Lüscher
* Schoen
<<<<<<< HEAD
* scottbarnham
* sealibora
=======
>>>>>>> 04af778b
* Sean Bleier
* Sebastian Braun
* Seth Buntin
* Seyhun Akyurek
* Shahar Or
* Shatalov Vadim
* Shinya Okano
* Simon Charette
* Simon Hedberg
* Simon Meers
* Sophie Leroy
* Stavros Korokithakis
* Stefan Foulis
* Stefan Wehrmeyer
* Stefano Brentegani
* Stefano Crosta
* Stefano Morandi
* Steffen Jasper
* Stephan
* Stephan Hepper
* Stephan Herzog
* Stephan Jaekel
* Stephen Muss
* Stephen Paulger
* Stephen Watkin
* Steve Steiner
* Steven Laroche
* Sylvain Fankhauser
* Tadas Dailyda
* Tanel Külaots
* Thomas Parslow
* Thomas Remmert
* Thomas Woolford
* Tim Anderegg
* Tim Davies
* Tim Graham
* Tino de Bruijn
* Tobias von Klipstein
* Tom
* Tom Berger
* Tom S
* Tom V
* Tom Wardill
* Tom de Simone
* Ulrich Petri
* User
* Vadim Lopatyuk
* Vadim Sikora
* Venelin Stoykov
* Viktor Nagy
* Viliam Segeda
* Vinit (Vermicelli on IRC)
<<<<<<< HEAD
* vinit kumar
=======
>>>>>>> 04af778b
* Vinod Kurup
* Vladimir Bolshakov
* Vladyslav
* Wayne Moore
* Xavier Fernandez
* Xavier Ordoquy
* Yann Malet
* Yosuke Ikeda
* Yuri van der Meer
* aaloy
* aball
* angular_circle
* behrooz
* benjaoming
* benzkji
* beshrkayali
* brightwhitefox
* casio
* centralniak
* cip
* creakings
* daniele
* darbula
* derek73
* deshack
* digi604
* divio
* dlamotte
* dstufft
* eged
* ericr
* evildmp
* f4nt
* fcurella
* febsn
* fivethreeo
* fj
* floppya
* frost-nzcr4
* furiousdave
* genti94
* gentleShark
* guandalino
* hedberg
* henning
* hjkelly
* hysia
* ikudryavtsev
* indexofire
* izi
* jalaziz
* jordanjambazov
* kater169
* kblomqvist
* kochin
* kunitoki
* littlepea
* lovmat
* lug
* m000
* maiklust
* marco federighi
* marcor
* martinkosir
* mathijs
* mbouchar
* mcosta
* meers
* mikek
* motleytech
* mrlundis
* mvaerle
* neoprolog
* nikolas
* nsh
* o-zander
* ojii
* padelt
* pascal.beyeler
* patricklauber
* paul
* pbgc
* pcicman
* peterfarrell
* pgcd
* philomat
* phuihock
* piquadrat
* pumalo
* raidsan
* requires.io
* rizumu
* robint
* root
* rtpm
* sbussetti
* scottbarnham
* sealibora
* shed
* shulcsm
* sleytr
* spookylukey
* srj55
* ssteinerX
* stefanfoulis
* tdelam
* tehfink
* timesong
* tiret
* unknown
* vinit kumar
* vvangelovski
* wangJunjie
* wid
* wildermesser
* xie wei
* xray7224
* yann.malet@gmail.com
* ychouinard
* yedpodtrzitko
* yohanboniface
* zandeez
* zundoya
* Óscar M. Lage
* Øyvind Saltvik
* Žan Anderle
* Антон Евжаков<|MERGE_RESOLUTION|>--- conflicted
+++ resolved
@@ -52,10 +52,6 @@
 * Angelo Dini
 * Antoine Catton
 * Anton Parkhomenko
-<<<<<<< HEAD
-* AQNOUCH Mohammed
-=======
->>>>>>> 04af778b
 * Arcady Usov
 * Arne Gellhaus
 * Arne Schauf
@@ -64,10 +60,6 @@
 * Artis Avotins
 * Aymeric Augustin
 * Basile LEGAL
-<<<<<<< HEAD
-* behrooz
-=======
->>>>>>> 04af778b
 * Behrooz Nobakht
 * Belegnar
 * Ben Northway
@@ -88,11 +80,6 @@
 * Calvin Cheng
 * Carlo Ascani
 * Carlos de Paula
-<<<<<<< HEAD
-* casio
-* centralniak
-=======
->>>>>>> 04af778b
 * Chanita Siridechkun
 * Charlie Denton
 * Charpentier Johan
@@ -113,13 +100,9 @@
 * Conrado Buhrer
 * Corey Farwell
 * Craig Ricciuto
-<<<<<<< HEAD
-* creakings
-=======
 * Craig de Stigter
 * DZ
 * DaNmarner
->>>>>>> 04af778b
 * Damian Moore
 * Damir Arbula
 * DamirArbula
@@ -159,10 +142,6 @@
 * Erlend Dalen
 * Eugene MechanisM
 * Evandro Miquelito
-<<<<<<< HEAD
-* evildmp
-=======
->>>>>>> 04af778b
 * F. Gabriel Gosselin
 * Filip Kazimierczak
 * FinalAngel
@@ -171,11 +150,6 @@
 * Gabe Jackson
 * Gabriel Hurley
 * GaretJax
-<<<<<<< HEAD
-* genti94
-* gentleShark
-=======
->>>>>>> 04af778b
 * Geoffrey Fairchild
 * Geoffrey Hing
 * George Marshall
@@ -186,24 +160,11 @@
 * Gregory Klupar
 * Hamish Downer
 * Hans Andersen
-<<<<<<< HEAD
-* hedberg
-* henning
 * Henning Sprang
 * Herbert Poul
-* hjkelly
-=======
-* Henning Sprang
-* Herbert Poul
->>>>>>> 04af778b
 * Horst Gutmann
 * Iacopo Spalletti
 * Ian Lewis
-<<<<<<< HEAD
-* ikudryavtsev
-* indexofire
-=======
->>>>>>> 04af778b
 * Ionel Maries Cristian
 * Ivan Vershigora
 * Iván Raskovsky
@@ -242,32 +203,17 @@
 * João Luiz Lorencetti
 * Julien Poissonnier
 * Kalle Bronsen
-<<<<<<< HEAD
-* kater169
-* kblomqvist
-=======
->>>>>>> 04af778b
 * Kegan Holtzhausen
 * Keryn Knight
 * Kevin Richardson
 * Kim Thoenen
 * Kristian Øllegaard
-<<<<<<< HEAD
-* kunitoki
-=======
->>>>>>> 04af778b
 * L-A Iscla
 * Lars Smit
 * Lars van de Kerkhof
 * Lio Mendonca
 * Lionardo Mendonça
-<<<<<<< HEAD
-* littlepea
 * Loriana Indelicato
-* lovmat
-=======
-* Loriana Indelicato
->>>>>>> 04af778b
 * Lucas Vogelsang
 * Lucio Asnaghi
 * Luis Diego Garcia
@@ -287,10 +233,7 @@
 * Markus Zapke-Gründemann
 * Marti Raudsepp
 * Martin
-<<<<<<< HEAD
-=======
 * Martin Bambas
->>>>>>> 04af778b
 * Martin Brochhaus
 * Martin Koistinen
 * Martin Kosír
@@ -320,13 +263,6 @@
 * Mykhailo Kolesnyk
 * Nelson Brochado
 * Nick Jones
-<<<<<<< HEAD
-* nikolas
-* nsh
-* o-zander
-* ojii
-=======
->>>>>>> 04af778b
 * Oliver Zander
 * Olivier Larchevêque
 * Olivier Le Brouster
@@ -352,17 +288,8 @@
 * Petteri
 * Philipp Bosch
 * Philipp Zedler
-<<<<<<< HEAD
-* philomat
-* phuihock
 * Pigletto
 * Piotr Kilczuk
-* piquadrat
-* pumalo
-=======
-* Pigletto
-* Piotr Kilczuk
->>>>>>> 04af778b
 * Rafal Radulski
 * Rainer Koirikivi
 * Rajesh
@@ -389,11 +316,6 @@
 * Samuel Luescher
 * Samuel Lüscher
 * Schoen
-<<<<<<< HEAD
-* scottbarnham
-* sealibora
-=======
->>>>>>> 04af778b
 * Sean Bleier
 * Sebastian Braun
 * Seth Buntin
@@ -446,10 +368,6 @@
 * Viktor Nagy
 * Viliam Segeda
 * Vinit (Vermicelli on IRC)
-<<<<<<< HEAD
-* vinit kumar
-=======
->>>>>>> 04af778b
 * Vinod Kurup
 * Vladimir Bolshakov
 * Vladyslav
