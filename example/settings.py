# Django settings for cms project.
import os
PROJECT_DIR = os.path.dirname(__file__)

DEBUG = True
TEMPLATE_DEBUG = DEBUG

ADMINS = (
    # ('Your Name', 'your_email@domain.com'),
)

CACHE_BACKEND = 'locmem:///'

MANAGERS = ADMINS

DATABASE_ENGINE = 'mysql'           # 'postgresql_psycopg2', 'postgresql', 'mysql', 'sqlite3' or 'oracle'.
DATABASE_NAME = 'cms'             # Or path to database file if using sqlite3.
DATABASE_USER = 'cms'             # Not used with sqlite3.
DATABASE_PASSWORD = 'cms'         # Not used with sqlite3.
DATABASE_HOST = '127.0.0.1'             # Set to empty string for localhost. Not used with sqlite3.
DATABASE_PORT = ''             # Set to empty string for default. Not used with sqlite3.

# Local time zone for this installation. Choices can be found here:
# http://en.wikipedia.org/wiki/List_of_tz_zones_by_name
# although not all choices may be avilable on all operating systems.
# If running in a Windows environment this must be set to the same as your
# system time zone.
TIME_ZONE = 'America/Chicago'

# Language code for this installation. All choices can be found here:
# http://www.i18nguy.com/unicode/language-identifiers.html
LANGUAGE_CODE = 'en-us'

SITE_ID = 1

# If you set this to False, Django will make some optimizations so as not
# to load the internationalization machinery.
USE_I18N = True

# Absolute path to the directory that holds media.
MEDIA_ROOT = os.path.join(PROJECT_DIR, '../cms/media/')
#ADMIN_MEDIA_ROOT = os.path.join(PROJECT_DIR, '../admin_media/')
MEDIA_URL = '/media/'

ADMIN_MEDIA_PREFIX = '/media/admin/'

FIXTURE_DIRS = [os.path.join(PROJECT_DIR, 'fixtures')]

# Make this unique, and don't share it with anybody.
SECRET_KEY = '*xq7m@)*f2awoj!spa0(jibsrz9%c0d=e(g)v*!17y(vx0ue_3'

# List of callables that know how to import templates from various sources.
TEMPLATE_LOADERS = (
    'django.template.loaders.filesystem.load_template_source',
    'django.template.loaders.app_directories.load_template_source',
#     'django.template.loaders.eggs.load_template_source',
)

TEMPLATE_CONTEXT_PROCESSORS = (
    "django.core.context_processors.auth",
    "django.core.context_processors.i18n",
    "django.core.context_processors.debug",
    "django.core.context_processors.request",
    "django.core.context_processors.media",
    "cms.context_processors.media",
)

INTERNAL_IPS = ('127.0.0.1',)

MIDDLEWARE_CLASSES = (
    'django.contrib.sessions.middleware.SessionMiddleware',
    'django.middleware.locale.LocaleMiddleware',
    'django.middleware.common.CommonMiddleware',
    'django.contrib.auth.middleware.AuthenticationMiddleware',
    'django.middleware.doc.XViewMiddleware',
    'cms.middleware.CurrentSiteMiddleware',
    'cms.middleware.CurrentPageMiddleware',
    'cms.middleware.MultilingualURLMiddleware',
    #'debug_toolbar.middleware.DebugToolbarMiddleware',
)

ROOT_URLCONF = 'example.urls'

TEMPLATE_DIRS = (
    # Put strings here, like "/home/html/django_templates" or "C:/www/django/templates".
    # Always use forward slashes, even on Windows.
    # Don't forget to use absolute paths, not relative paths.
    os.path.join(PROJECT_DIR, 'templates'),
)

INSTALLED_APPS = (
    'django.contrib.auth',
    'django.contrib.contenttypes',
    'django.contrib.sessions',
    'django.contrib.admin',
    'django.contrib.sites',
    #'tagging',
    'cms',
    'cms.plugins.text',
    'cms.plugins.picture',
    'cms.plugins.file',
    'cms.plugins.flash',
    'mptt',
    'reversion',
    'example.categories',
    'debug_toolbar',
<<<<<<< HEAD
    'south',
=======
    #'south',
>>>>>>> 360666f2
    
)

gettext = lambda s: s
LANGUAGES = (
    ('fr', gettext('French')),
    ('de', gettext('German')),
    ('en', gettext('English')),
)

CMS_TEMPLATES = (
    ('index.html', gettext('default')),
    ('nice.html', gettext('nice one')),
    ('cool.html', gettext('cool one')),
    ('long-folder-long/long-template-name.html', gettext('long')),
)

CMS_NAVIGATION_EXTENDERS = (('example.categories.navigation.get_nodes', 'Categories'),)

CMS_SOFTROOT = True

try:
    from local_settings import *
except ImportError:
    pass<|MERGE_RESOLUTION|>--- conflicted
+++ resolved
@@ -104,12 +104,7 @@
     'reversion',
     'example.categories',
     'debug_toolbar',
-<<<<<<< HEAD
     'south',
-=======
-    #'south',
->>>>>>> 360666f2
-    
 )
 
 gettext = lambda s: s
