from classytags.arguments import IntegerArgument, Argument
from classytags.core import Options
from classytags.helpers import InclusionTag
from django import template
from django.conf import settings
from django.contrib.sites.models import Site
from django.core.cache import cache
from django.core.urlresolvers import reverse
from django.utils.translation import activate, get_language, ugettext
from menus.menu_pool import menu_pool
import urllib

class NOT_PROVIDED: pass


def cut_after(node, levels, removed):
    """
    given a tree of nodes cuts after N levels
    """
    if levels == 0:
        removed.extend(node.children)
        node.children = []
    else:
        for n in node.children:
            cut_after(n, levels - 1, removed)

def remove(node, removed):
    removed.append(node)
    if node.parent:
        if node in node.parent.children:
            node.parent.children.remove(node)

def cut_levels(nodes, from_level, to_level, extra_inactive, extra_active):
    """
    cutting nodes away from menus
    """
    final = []
    removed = []
    selected = None
    for node in nodes: 
        if not hasattr(node, 'level'):
            # remove and ignore nodes that don't have level information
            remove(node, removed)
            continue
        if node.level == from_level:
            # turn nodes that are on from_level into root nodes
            final.append(node)
            node.parent = None
        if not node.ancestor and not node.selected and not node.descendant:
            # cut inactive nodes to extra_inactive, but not of descendants of 
            # the selected node
            cut_after(node, extra_inactive, removed)
        if node.level > to_level and node.parent:
            # remove nodes that are too deep, but not nodes that are on 
            # from_level (local root nodes)
            remove(node, removed)
        if node.selected:
            selected = node
        if not node.visible:
            remove(node, removed)
    if selected:
        cut_after(selected, extra_active, removed)
    if removed:
        for node in removed:
            if node in final:
                final.remove(node)
    return final
register = template.Library()


class ShowMenu(InclusionTag):
    """
    render a nested list of all children of the pages
    - from_level: starting level
    - to_level: max level
    - extra_inactive: how many levels should be rendered of the not active tree?
    - extra_active: how deep should the children of the active node be rendered?
    - namespace: the namespace of the menu. if empty will use all namespaces
    - root_id: the id of the root node
    - template: template used to render the menu
    """
    template = 'menu/dummy.html'
    
    options = Options(
        IntegerArgument('from_level', default=0, required=False),
        IntegerArgument('to_level', default=100, required=False),
        IntegerArgument('extra_inactive', default=0, required=False),
        IntegerArgument('extra_active', default=1000, required=False),
        Argument('template', default='menu/menu.html', required=False),
        Argument('namespace', default=None, required=False),
        Argument('root_id', default=None, required=False),
        Argument('next_page', default=None, required=False),
    )
    
    def get_context(self, context, from_level, to_level, extra_inactive,
                    extra_active, template, namespace, root_id, next_page):
        try:
            # If there's an exception (500), default context_processors may not be called.
            request = context['request']
        except KeyError:
            return {'template': 'menu/empty.html'}
        
        if next_page:
            children = next_page.children
        else: 
            #new menu... get all the data so we can save a lot of queries
            nodes = menu_pool.get_nodes(request, namespace, root_id)
            if root_id: # find the root id and cut the nodes
                id_nodes = menu_pool.get_nodes_by_attribute(nodes, "reverse_id", root_id)
                if id_nodes:
                    node = id_nodes[0]
                    new_nodes = node.children
                    for n in new_nodes:
                        n.parent = None
                    from_level += node.level + 1
                    to_level += node.level + 1
                else:
                    new_nodes = []
                nodes = new_nodes
            children = cut_levels(nodes, from_level, to_level, extra_inactive, extra_active)
            children = menu_pool.apply_modifiers(children, request, namespace, root_id, post_cut=True)
    
        try:
            context.update({'children':children,
                            'template':template,
                            'from_level':from_level,
                            'to_level':to_level,
                            'extra_inactive':extra_inactive,
                            'extra_active':extra_active,
                            'namespace':namespace})
        except:
            context = {"template":template}
        return context
register.tag(ShowMenu)


class ShowMenuBelowId(ShowMenu):
    options = Options(
        Argument('root_id', default=None, required=False),
        IntegerArgument('from_level', default=0, required=False),
        IntegerArgument('to_level', default=100, required=False),
        IntegerArgument('extra_inactive', default=0, required=False),
        IntegerArgument('extra_active', default=1000, required=False),
        Argument('template', default='menu/menu.html', required=False),
        Argument('namespace', default=None, required=False),
        Argument('next_page', default=None, required=False),
    )
register.tag(ShowMenuBelowId)


class ShowSubMenu(InclusionTag):
    """
    show the sub menu of the current nav-node.
    -levels: how many levels deep
    -temlplate: template used to render the navigation
    """
    template = 'menu/dummy.html'
    
    options = Options(
        IntegerArgument('levels', default=100, required=False),
        Argument('template', default='menu/sub_menu.html', required=False),
    )
    
    def get_context(self, context, levels, template):
        try:
            # If there's an exception (500), default context_processors may not be called.
            request = context['request']
        except KeyError:
            return {'template': 'menu/empty.html'}
        nodes = menu_pool.get_nodes(request)
        children = []
        for node in nodes:
            if node.selected:
                cut_after(node, levels, [])
                children = node.children
                for child in children:
                    child.parent = None
                children = menu_pool.apply_modifiers(children, request, post_cut=True)
        context.update({
            'children':children,
            'template':template,
            'from_level':0,
            'to_level':0,
            'extra_inactive':0,
            'extra_active':0
        })
        return context        
register.tag(ShowSubMenu)


class ShowBreadcrumb(InclusionTag):
    """
    Shows the breadcrumb from the node that has the same url as the current request
    
    - start level: after which level should the breadcrumb start? 0=home
    - template: template used to render the breadcrumb 
    """
    template = 'menu/dummy.html'
    
<<<<<<< HEAD
    options = Options(
        Argument('start_level', default=0, required=False),
        Argument('template', default='menu/breadcrumb.html', required=False),
        Argument('only_visible', default=True, required=False),
    )

    def get_context(self, context, start_level, template, only_visible):
        try:
            # If there's an exception (500), default context_processors may not be called.
            request = context['request']
        except KeyError:
            return {'template': 'cms/content.html'}
        if not (isinstance(start_level, int) or start_level.isdigit()):
            only_visible = template
            template = start_level
            start_level = 0
        try:
            only_visible = bool(int(only_visible))
        except:
            only_visible = bool(only_visible)
=======
    try:
        # If there's an exception (500), default context_processors may not be called.
        request = context['request']
    except KeyError:
        return {'template': 'cms/content.html'}
    if not isinstance(start_level, int) or (isinstance(start_level, basestring) and start_level.isdigit()):
        only_visible = template
        template = start_level
        start_level = 0
    ancestors = []
    nodes = menu_pool.get_nodes(request, breadcrumb=True)
    selected = None
    home = None
    for node in nodes:
        if node.selected:
            selected = node
        if node.get_absolute_url() == urllib.unquote(reverse("pages-root")):
            home = node
    if selected and selected != home:
        n = selected
        while n:
            if n.visible or not only_visible:
                ancestors.append(n)
            n = n.parent
    if not ancestors or (ancestors and ancestors[-1] != home) and home:
        ancestors.append(home)
    ancestors.reverse()
    if len(ancestors) >= start_level:
        ancestors = ancestors[start_level:]
    else:
>>>>>>> 225a823a
        ancestors = []
        nodes = menu_pool.get_nodes(request, breadcrumb=True)
        selected = None
        home = None
        for node in nodes:
            if node.selected:
                selected = node
            if node.get_absolute_url() == urllib.unquote(reverse("pages-root")):
                home = node
        if selected and selected != home:
            n = selected
            while n:
                if n.visible or not only_visible:
                    ancestors.append(n)
                n = n.parent
        if not ancestors or (ancestors and ancestors[-1] != home) and home:
            ancestors.append(home)
        ancestors.reverse()
        if len(ancestors) >= start_level:
            ancestors = ancestors[start_level:]
        else:
            ancestors = []
        context.update({'ancestors':ancestors,
                        'template': template})
        return context
register.tag(ShowBreadcrumb)


def _raw_language_marker(language, lang_code):
    return language

def _native_language_marker(language, lang_code):
    activate(lang_code)
    return unicode(ugettext(language))

def _current_language_marker(language, lang_code):
    return unicode(ugettext(language))

def _short_language_marker(language, lang_code):
    return lang_code

MARKERS = {
    'raw': _raw_language_marker,
    'native': _native_language_marker,
    'current': _current_language_marker,
    'short': _short_language_marker,
}

class LanguageChooser(InclusionTag):
    """
    Displays a language chooser
    - template: template used to render the language chooser
    """
    template = 'menu/dummy.html'
    
    options = Options(
        Argument('template', default=NOT_PROVIDED, required=False),
        Argument('i18n_mode', default='raw', required=False),
    )

    def get_context(self, context, template, i18n_mode):
        if template in MARKERS:
            _tmp = template
            if i18n_mode not in MARKERS:
                template = i18n_mode
            else:
                template = NOT_PROVIDED
            i18n_mode = _tmp
        if template is NOT_PROVIDED:
            template = "menu/language_chooser.html"
        if not i18n_mode in MARKERS:
            i18n_mode = 'raw'
        try:
            # If there's an exception (500), default context_processors may not be called.
            request = context['request']
        except KeyError:
            return {'template': 'cms/content.html'}
        marker = MARKERS[i18n_mode]
        cms_languages = dict(settings.CMS_LANGUAGES)
        current_lang = get_language()
        site = Site.objects.get_current()
        cache_key = '%s-language-chooser-%s-%s-%s' % (settings.CMS_CACHE_PREFIX, site.pk, current_lang, i18n_mode)
        languages = cache.get(cache_key, [])
        if not languages:
            for lang in settings.CMS_FRONTEND_LANGUAGES:
                if lang in cms_languages:
                    languages.append((lang, marker(cms_languages[lang], lang)))
            if current_lang != get_language():
                activate(current_lang)
            cache.set(cache_key, languages)
        lang = get_language()
        context.update({
            'languages':languages,
            'current_language':lang,
            'template':template,
        })
        return context
register.tag(LanguageChooser)


class PageLanguageUrl(InclusionTag):
    """
    Displays the url of the current page in the defined language.
    You can set a language_changer function with the set_language_changer function in the utils.py if there is no page.
    This is needed if you have slugs in more than one language.
    """
    template = 'cms/content.html'
    
    options = Options(
        Argument('lang'),
    )
    
    def get_context(self, context, lang):
        try:
            # If there's an exception (500), default context_processors may not be called.
            request = context['request']
        except KeyError:
            return {'template': 'cms/content.html'}
        if hasattr(request, "_language_changer"):
            try:
                setattr(request._language_changer, 'request', request)
            except AttributeError:
                pass
            url = "/%s" % lang + request._language_changer(lang)
        else:
            page = request.current_page
            if page == "dummy":
                return ''
            try:
                url = page.get_absolute_url(language=lang, fallback=False)
                url = "/" + lang + url
            except:
                # no localized path/slug. 
                url = ''
        return {'content':url}
register.tag(PageLanguageUrl)<|MERGE_RESOLUTION|>--- conflicted
+++ resolved
@@ -197,7 +197,6 @@
     """
     template = 'menu/dummy.html'
     
-<<<<<<< HEAD
     options = Options(
         Argument('start_level', default=0, required=False),
         Argument('template', default='menu/breadcrumb.html', required=False),
@@ -218,38 +217,6 @@
             only_visible = bool(int(only_visible))
         except:
             only_visible = bool(only_visible)
-=======
-    try:
-        # If there's an exception (500), default context_processors may not be called.
-        request = context['request']
-    except KeyError:
-        return {'template': 'cms/content.html'}
-    if not isinstance(start_level, int) or (isinstance(start_level, basestring) and start_level.isdigit()):
-        only_visible = template
-        template = start_level
-        start_level = 0
-    ancestors = []
-    nodes = menu_pool.get_nodes(request, breadcrumb=True)
-    selected = None
-    home = None
-    for node in nodes:
-        if node.selected:
-            selected = node
-        if node.get_absolute_url() == urllib.unquote(reverse("pages-root")):
-            home = node
-    if selected and selected != home:
-        n = selected
-        while n:
-            if n.visible or not only_visible:
-                ancestors.append(n)
-            n = n.parent
-    if not ancestors or (ancestors and ancestors[-1] != home) and home:
-        ancestors.append(home)
-    ancestors.reverse()
-    if len(ancestors) >= start_level:
-        ancestors = ancestors[start_level:]
-    else:
->>>>>>> 225a823a
         ancestors = []
         nodes = menu_pool.get_nodes(request, breadcrumb=True)
         selected = None
